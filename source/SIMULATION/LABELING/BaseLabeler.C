// -*- mode: C++; tab-width: 2; -*-
// vi: set ts=2:
//
// --------------------------------------------------------------------------
//                   OpenMS Mass Spectrometry Framework
// --------------------------------------------------------------------------
//  Copyright (C) 2003-2011 -- Oliver Kohlbacher, Knut Reinert
//
//  This library is free software; you can redistribute it and/or
//  modify it under the terms of the GNU Lesser General Public
//  License as published by the Free Software Foundation; either
//  version 2.1 of the License, or (at your option) any later version.
//
//  This library is distributed in the hope that it will be useful,
//  but WITHOUT ANY WARRANTY; without even the implied warranty of
//  MERCHANTABILITY or FITNESS FOR A PARTICULAR PURPOSE.  See the GNU
//  Lesser General Public License for more details.
//
//  You should have received a copy of the GNU Lesser General Public
//  License along with this library; if not, write to the Free Software
//  Foundation, Inc., 59 Temple Place, Suite 330, Boston, MA  02111-1307  USA
//
// --------------------------------------------------------------------------
// $Maintainer: Stephan Aiche $
// $Authors: Stephan Aiche $
// --------------------------------------------------------------------------

#include <OpenMS/SIMULATION/LABELING/BaseLabeler.h>
#include <OpenMS/SIMULATION/LABELING/BaseLabeler_impl.h>

#include <map>

using std::vector;
using std::pair;
using std::set;

namespace OpenMS
{

  BaseLabeler::BaseLabeler()
    : DefaultParamHandler("BaseLabeler"),
      rng_(0)
  {
  }

  String BaseLabeler::getChannelIntensityName(const Size channel_index) const
  {
    return String("channel_")+ String(channel_index) + "_intensity";
  }

  FeatureMapSim BaseLabeler::mergeProteinIdentificationsMaps_(const FeatureMapSimVector &maps)
  {
    // we do not have any features yet (or at least we ignore them), so simply iterate over the protein
    // identifications
    std::map<String, ProteinHit> prot_hits;
    Size channel_index = 1;
    for(FeatureMapSimVector::const_iterator maps_iterator = maps.begin() ; maps_iterator != maps.end() ; ++maps_iterator)
    {
      for(std::vector<ProteinHit>::const_iterator protein_hit = (*maps_iterator).getProteinIdentifications()[0].getHits().begin();
        protein_hit != (*maps_iterator).getProteinIdentifications()[0].getHits().end();
        ++protein_hit)
      {
        if(prot_hits.count((*protein_hit).getSequence()))
        { // we already know this protein -- sum up abundances
          SimIntensityType new_intensity = prot_hits[(*protein_hit).getSequence()].getMetaValue("intensity");

          // remember channel intensity
          prot_hits[(*protein_hit).getSequence()].setMetaValue("intensity_" + String(channel_index),new_intensity);

          new_intensity += static_cast<SimIntensityType>((*protein_hit).getMetaValue("intensity"));
          prot_hits[(*protein_hit).getSequence()].setMetaValue("intensity",new_intensity);
        }
        else
        { // new protein hit .. remember
          ProteinHit protHit(*protein_hit);
          protHit.setMetaValue("intensity_" + String(channel_index), protHit.getMetaValue("intensity"));
          prot_hits.insert(std::pair<String, ProteinHit>((*protein_hit).getSequence(), protHit));
        }
      }
      ++channel_index;
    }

    FeatureMapSim final_map;
    ProteinIdentification protIdent;

    for(std::map<String, ProteinHit>::iterator prot_hit_iter = prot_hits.begin() ; prot_hit_iter != prot_hits.end() ; ++prot_hit_iter)
    {
      protIdent.insertHit(prot_hit_iter->second);
    }
    std::vector<ProteinIdentification> protIdents;
    protIdents.push_back(protIdent);
    final_map.setProteinIdentifications(protIdents);

    return final_map;
  }

  void BaseLabeler::mergeProteinAccessions_(Feature& target, const Feature& source) const
  {
    std::vector<String> target_acc (target.getPeptideIdentifications()[0].getHits()[0].getProteinAccessions());
    std::vector<String> source_acc (source.getPeptideIdentifications()[0].getHits()[0].getProteinAccessions());

    std::set<String> unique_acc;
    std::pair<std::set<String>::iterator, bool> result;

    for(vector<String>::iterator target_acc_iterator = target_acc.begin() ; target_acc_iterator != target_acc.end() ; ++target_acc_iterator)
    {
      unique_acc.insert(*target_acc_iterator);
    }

    for(vector<String>::iterator source_acc_iterator = source_acc.begin() ; source_acc_iterator != source_acc.end() ; ++source_acc_iterator)
    {
      result = unique_acc.insert(*source_acc_iterator);

      if(result.second)
      {
        target_acc.push_back(*source_acc_iterator);
      }
    }

    PeptideHit pepHit(target.getPeptideIdentifications()[0].getHits()[0]);
    pepHit.setProteinAccessions(target_acc);

    std::vector<PeptideHit> pepHits;
    pepHits.push_back(pepHit);

    target.getPeptideIdentifications()[0].setHits(pepHits);
  }

  void BaseLabeler::recomputeConsensus_(const FeatureMapSim &simulated_features)
  {
    // iterate over all given features stored in the labeling consensus and try to find the corresponding feature in
    // in the feature map

    // build index for faster access
    Map<String, IntList> id_map;
    for(Size i = 0 ; i < simulated_features.size() ; ++i)
    {
      if(simulated_features[i].metaValueExists("parent_feature"))
      {
        LOG_DEBUG << "Checking [" << i << "]: " << simulated_features[i].getPeptideIdentifications()[0].getHits()[0].getSequence ().toString()
          << " with charge " << simulated_features[i].getCharge() << " (" << simulated_features[i].getMetaValue("charge_adducts") << ")"
          << " parent was " << simulated_features[i].getMetaValue("parent_feature") << std::endl;
        id_map[simulated_features[i].getMetaValue("parent_feature")].push_back((Int)i);
      }
    }

    for(Map<String, IntList>::iterator it = id_map.begin() ; it != id_map.end() ; ++it)
    {
      LOG_DEBUG << it->first << " " << it->second << std::endl;
    }

    // new consensus map
    ConsensusMap new_cm;

    for(ConsensusMap::iterator cm_iter = consensus_.begin() ; cm_iter != consensus_.end() ; ++cm_iter)
    {
      bool complete = true;

      LOG_DEBUG << "Checking consensus feature containing: " << std::endl;

      // check if we have all elements of current CF in the new feature map (simulated_features)
      for(ConsensusFeature::iterator cf_iter = (*cm_iter).begin() ; cf_iter != (*cm_iter).end() ; ++cf_iter)
      {
        complete &= id_map.has( String( (*cf_iter).getUniqueId() ) );
        LOG_DEBUG << "\t" << String( (*cf_iter).getUniqueId() ) << std::endl;
      }

      if(complete)
      {
        // get all elements sorted by charge state; since the same charge can be achieved by different
        // adduct compositions we use the adduct-string as indicator to find the groups
        Map<String, std::set<FeatureHandle, FeatureHandle::IndexLess> > charge_mapping;

        for(ConsensusFeature::iterator cf_iter = (*cm_iter).begin() ; cf_iter != (*cm_iter).end() ; ++cf_iter)
        {
          IntList feature_indices = id_map[ String ( (*cf_iter).getUniqueId() ) ];

          for(IntList::iterator it = feature_indices.begin() ; it != feature_indices.end() ; ++it)
          {
            if(charge_mapping.has(simulated_features[*it].getMetaValue("charge_adducts")))
            {
              charge_mapping[simulated_features[*it].getMetaValue("charge_adducts")].insert(FeatureHandle(0, simulated_features[*it]));
            }
            else
            {
              LOG_DEBUG << "Create new set with charge composition " << simulated_features[*it].getMetaValue("charge_adducts") << std::endl;
              std::set<FeatureHandle, FeatureHandle::IndexLess> fh_set;
              fh_set.insert(FeatureHandle(0, simulated_features[*it]));
              charge_mapping.insert(std::make_pair<String, std::set<FeatureHandle, FeatureHandle::IndexLess> > (simulated_features[*it].getMetaValue("charge_adducts"),fh_set));
            }
          }
        }

        // create new consensus feature from derived features (separated by charge, if charge != 0)
        for(Map<String, std::set<FeatureHandle, FeatureHandle::IndexLess> >::const_iterator charge_group_it = charge_mapping.begin() ;
          charge_group_it != charge_mapping.end() ;
          ++charge_group_it)
        {
          ConsensusFeature cf;
          cf.setCharge((*(*charge_group_it).second.begin()).getCharge());
          cf.setMetaValue("charge_adducts",charge_group_it->first);

<<<<<<< HEAD
          for(std::set<FeatureHandle, FeatureHandle::IndexLess>::const_iterator fh_it = (charge_group_it->second).begin() ; fh_it != (charge_group_it->second).end() ; ++fh_it)
          {
            cf.insert(*fh_it);
          }

          cf.computeConsensus();
=======
          std::vector<PeptideIdentification> ids;
          for(std::set<FeatureHandle, FeatureHandle::IndexLess>::const_iterator fh_it = (charge_group_it->second).begin() ; fh_it != (charge_group_it->second).end() ; ++fh_it)
          {
            cf.insert(*fh_it);
            // append identifications
            Size f_index = simulated_features.uniqueIdToIndex (fh_it->getUniqueId ());
            std::vector<PeptideIdentification> ids_feature = simulated_features [ f_index ].getPeptideIdentifications();
            ids.insert(ids.end(), ids_feature.begin(), ids_feature.end() ); 
          }

          cf.computeConsensus();
          cf.setPeptideIdentifications(ids);
>>>>>>> dc6b27e6

          new_cm.push_back(cf);
        }

      }
    }
<<<<<<< HEAD
=======
    
    new_cm.setProteinIdentifications(simulated_features.getProteinIdentifications());
>>>>>>> dc6b27e6

    consensus_.swap(new_cm);
  }

  const ConsensusMap& BaseLabeler::getConsensus() const
  {
    return consensus_;
  }
  
} // namespace OpenMS<|MERGE_RESOLUTION|>--- conflicted
+++ resolved
@@ -200,14 +200,6 @@
           cf.setCharge((*(*charge_group_it).second.begin()).getCharge());
           cf.setMetaValue("charge_adducts",charge_group_it->first);
 
-<<<<<<< HEAD
-          for(std::set<FeatureHandle, FeatureHandle::IndexLess>::const_iterator fh_it = (charge_group_it->second).begin() ; fh_it != (charge_group_it->second).end() ; ++fh_it)
-          {
-            cf.insert(*fh_it);
-          }
-
-          cf.computeConsensus();
-=======
           std::vector<PeptideIdentification> ids;
           for(std::set<FeatureHandle, FeatureHandle::IndexLess>::const_iterator fh_it = (charge_group_it->second).begin() ; fh_it != (charge_group_it->second).end() ; ++fh_it)
           {
@@ -220,18 +212,14 @@
 
           cf.computeConsensus();
           cf.setPeptideIdentifications(ids);
->>>>>>> dc6b27e6
 
           new_cm.push_back(cf);
         }
 
       }
     }
-<<<<<<< HEAD
-=======
     
     new_cm.setProteinIdentifications(simulated_features.getProteinIdentifications());
->>>>>>> dc6b27e6
 
     consensus_.swap(new_cm);
   }
