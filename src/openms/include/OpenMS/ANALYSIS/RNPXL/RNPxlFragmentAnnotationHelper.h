--- conflicted
+++ resolved
@@ -87,14 +87,6 @@
 
   static String getAnnotatedImmoniumIon(char c, const String& fragment_shift_name);
 
-<<<<<<< HEAD
-  // deprecated: for PD community nodes compatibility 
-  static String fragmentAnnotationDetailsToString(
-    const String& ion_type, 
-    std::map<Size, std::vector<FragmentAnnotationDetail_> > ion_annotation_details);
-
-=======
->>>>>>> b6cefe22
   // conversion of RNPxl annotations to PeptideHit::PeakAnnotation
   static std::vector<PeptideHit::PeakAnnotation> fragmentAnnotationDetailsToPHFA(
     const String& ion_type, 
