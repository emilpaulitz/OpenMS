--- conflicted
+++ resolved
@@ -67,22 +67,13 @@
 
       Modifications are specified using a unique string identifier present in the ModificationsDB in brackets
       after the modified amino acid or by providing the mass of the residue in square brackets. For example
-<<<<<<< HEAD
       AASequence::fromString("DFPIAM(Oxidation)GER") creates an instance of the peptide DFPIAMGER with an oxidized methionine
       (AASequence::fromString("DFPIAM[+16]GER") and AASequence::fromString("DFPIAM[147]GER") are equivalent). N-terminal modifications
-=======
-      AASequence("DFPIAM(Oxidation)GER") creates an instance of the peptide DFPIAMGER with an oxidized methionine
-      (AASequence("DFPIAM[+16]GER") and AASequence("DFPIAM[147]GER") are equivalent). N-terminal modifications
->>>>>>> cf6a7a91
       are specified by writing the modification as prefix to the sequence. C-terminal modifications are specified by
       writing the modification as suffix. C-terminal modifications are distinguished from modifications of the last amino
       acid by considering the specificity of the modification as stored in ModificationsDB.
 
-<<<<<<< HEAD
       Note there is a subtle difference between AASequence::fromString("DFPIAM[+16]GER") and AASequence::fromString("DFPIAM[+15.9949]GER") - while
-=======
-      Note there is a subtle difference between AASequence("DFPIAM[+16]GER") and AASequence("DFPIAM[+15.9949]GER") - while
->>>>>>> cf6a7a91
       the former will try to find the _first_ modification matching to a mass difference of 16 +/- 0.5, the latter will
       try to find the closest matching modification to the exact mass. This usually gives the intended results.
 
