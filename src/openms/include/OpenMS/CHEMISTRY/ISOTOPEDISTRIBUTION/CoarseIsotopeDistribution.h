// --------------------------------------------------------------------------
//                   OpenMS -- Open-Source Mass Spectrometry
// --------------------------------------------------------------------------
// Copyright The OpenMS Team -- Eberhard Karls University Tuebingen,
// ETH Zurich, and Freie Universitaet Berlin 2002-2017.
//
// This software is released under a three-clause BSD license:
//  * Redistributions of source code must retain the above copyright
//    notice, this list of conditions and the following disclaimer.
//  * Redistributions in binary form must reproduce the above copyright
//    notice, this list of conditions and the following disclaimer in the
//    documentation and/or other materials provided with the distribution.
//  * Neither the name of any author or any participating institution
//    may be used to endorse or promote products derived from this software
//    without specific prior written permission.
// For a full list of authors, refer to the file AUTHORS.
// --------------------------------------------------------------------------
// THIS SOFTWARE IS PROVIDED BY THE COPYRIGHT HOLDERS AND CONTRIBUTORS "AS IS"
// AND ANY EXPRESS OR IMPLIED WARRANTIES, INCLUDING, BUT NOT LIMITED TO, THE
// IMPLIED WARRANTIES OF MERCHANTABILITY AND FITNESS FOR A PARTICULAR PURPOSE
// ARE DISCLAIMED. IN NO EVENT SHALL ANY OF THE AUTHORS OR THE CONTRIBUTING
// INSTITUTIONS BE LIABLE FOR ANY DIRECT, INDIRECT, INCIDENTAL, SPECIAL,
// EXEMPLARY, OR CONSEQUENTIAL DAMAGES (INCLUDING, BUT NOT LIMITED TO,
// PROCUREMENT OF SUBSTITUTE GOODS OR SERVICES; LOSS OF USE, DATA, OR PROFITS;
// OR BUSINESS INTERRUPTION) HOWEVER CAUSED AND ON ANY THEORY OF LIABILITY,
// WHETHER IN CONTRACT, STRICT LIABILITY, OR TORT (INCLUDING NEGLIGENCE OR
// OTHERWISE) ARISING IN ANY WAY OUT OF THE USE OF THIS SOFTWARE, EVEN IF
// ADVISED OF THE POSSIBILITY OF SUCH DAMAGE.
//
// --------------------------------------------------------------------------
// $Maintainer: Chris Bielow $
// $Authors: Clemens Groepl, Andreas Bertsch, Chris Bielow $
// --------------------------------------------------------------------------

#ifndef OPENMS_CHEMISTRY_ISOTOPEDISTRIBUTION_COARSEID_H
#define OPENMS_CHEMISTRY_ISOTOPEDISTRIBUTION_COARSEID_H

#include <OpenMS/CHEMISTRY/ISOTOPEDISTRIBUTION/IsotopePatternGenerator.h>
#include <OpenMS/CHEMISTRY/ISOTOPEDISTRIBUTION/IsotopeDistribution.h>


namespace OpenMS
{

  /**
    *         @ingroup Chemistry
    *         @brief Isotope pattern generator for coarse isotope distributions.
    *         
    *         This algorithm generates theoretical pattern distributions for empirical
    *         formulas with resolution of 1Da.
    *         It assumes that every isotope has atomic mass that is rounded
    *         to the closest integer in Daltons.
    *         For example for (13)Carbon it assumes that the mass of the isotope is 13Da
    *         instead of 13.0033548378
    *
    *         The most important value which should be set is the max isotope value.
    *         It limits the number of calculated isotopes.
    *         If e.g., set to 3, only the first three isotopes, Monoisotopic mass, +1 and +2 are
    *         calculated.
    *         By default all possible isotopes are calculated, which leads to a large
    *         number of values, if the mass value is large!
    *
    *         See also method run()
    *
    *         Distributions can be added to one another or multiplied with an integer.
    **/

  class OPENMS_DLLAPI CoarseIsotopeDistribution 
    : public IsotopePatternGenerator
  {

 public:
    CoarseIsotopeDistribution();

    CoarseIsotopeDistribution(Size max_isotope);

    virtual ~CoarseIsotopeDistribution();

    /// @name Accessors
    //@{
    /** @brief sets the maximal isotope with @p max_isotope

            sets the maximal isotope which is included in the distribution
            and used to limit the calculations. This is useful as distributions
            with numerous isotopes tend to have a lot of numerical zeros at the end
    */
    void setMaxIsotope(Size max_isotope);

    /// returns the currently set maximum isotope
    Size getMaxIsotope() const;
    
    Size getMin() const;
    Size getMax() const;
    
    void clear();
    //@}
    /// equality operator, returns true if the @p isotope_distribution is identical to this, false else
    // bool operator==(const CoarseIsotopeDistribution& isotope_distribution) const;

    /// inequality operator, returns true if the @p isotope_distribution differs from this, false else
    


<<<<<<< HEAD
    /**
      * @brief Creates an isotope distribution from an empirical sum formula
      *
      * Iterates through all elements, convolves them according to the number
      * of atoms from that element and sums up the result.
      *
      **/
    void run(const EmpiricalFormula&);
=======
    IsotopeDistribution run(const EmpiricalFormula&) const;
>>>>>>> 011d3114

    /**
       @brief Estimate Peptide Isotopedistribution from weight and number of isotopes that should be reported

       Implementation using the averagine model proposed by Senko et al. in
       "Determination of Monoisotopic Masses and Ion Populations for Large Biomolecules from Resolved Isotopic Distributions"
    */
    IsotopeDistribution estimateFromPeptideWeight(double average_weight);

    /**
       @brief Estimate peptide IsotopeDistribution from average weight and exact number of sulfurs

       @param average_weight: Average weight to estimate an EmpiricalFormula for
       @param S: The exact number of Sulfurs in this molecule

       @pre S <= average_weight / average_weight(sulfur)
       @pre average_weight >= 0
    */
    IsotopeDistribution estimateFromPeptideWeightAndS(double average_weight, UInt S);

    /**
       @brief Estimate Nucleotide Isotopedistribution from weight and number of isotopes that should be reported

       averagine model from Zubarev, R. A.; Demirev, P. A. in
       "Isotope  depletion  of  large biomolecules: Implications for molecular mass measurements."
    */
    IsotopeDistribution estimateFromRNAWeight(double average_weight);

    /**
       @brief Estimate Nucleotide Isotopedistribution from weight and number of isotopes that should be reported
       averagine model from Zubarev, R. A.; Demirev, P. A. in
       "Isotope  depletion  of  large biomolecules: Implications for molecular mass measurements."
    */
    IsotopeDistribution estimateFromDNAWeight(double average_weight);

    /**

       @brief Estimate Isotopedistribution from weight, average composition, and number of isotopes that should be reported

    */
    IsotopeDistribution estimateFromWeightAndComp(double average_weight, double C, double H, double N, double O, double S, double P);

    /**
       @brief Estimate IsotopeDistribution from weight, exact number of sulfurs, and average remaining composition

       @param average_weight: Average weight to estimate an IsotopeDistribution for
       @param S: The exact numbers of Sulfurs in this molecule
       @param C: The approximate relative stoichiometry of Carbons to other elements (excluding Sulfur) in this molecule
       @param H: The approximate relative stoichiometry of Hydrogens to other elements (excluding Sulfur) in this molecule
       @param N: The approximate relative stoichiometry of Nitrogens to other elements (excluding Sulfur) in this molecule
       @param O: The approximate relative stoichiometry of Oxygens to other elements (excluding Sulfur) in this molecule
       @param P: The approximate relative stoichiometry of Phosphoruses to other elements (excluding Sulfur) in this molecule

       @pre S, C, H, N, O, P >= 0
       @pre average_weight >= 0
    */
    IsotopeDistribution estimateFromWeightAndCompAndS(double average_weight, UInt S, double C, double H, double N, double O, double P);

    /**
       @brief Estimate peptide fragment IsotopeDistribution from the precursor's average weight,
       fragment's average weight, and a list of isolated precursor isotopes.

       The max_depth of the isotopic distribution is set to max(precursor_isotopes)+1.
       @param average_weight_precursor: average weight of the precursor peptide
       @param average_weight_fragment: average weight of the fragment
       @param precursor_isotopes: the precursor isotopes that were isolated. 0 corresponds to the mono-isotopic molecule (M0), 1->M1, etc.

       @pre average_weight_precursor >= average_weight_fragment
       @pre average_weight_fragment > 0
       @pre average_weight_precursor > 0
       @pre precursor_isotopes.size() > 0
    */
    IsotopeDistribution estimateForFragmentFromPeptideWeight(double average_weight_precursor, double average_weight_fragment, const std::set<UInt>& precursor_isotopes);

    /**
       @brief Estimate peptide fragment IsotopeDistribution from the precursor's average weight,
       number of sulfurs in the precursor, fragment's average weight, number of sulfurs in the fragment,
       and a list of isolated precursor isotopes.

       The max_depth of the isotopic distribution is set to max(precursor_isotopes)+1.
       @param average_weight_precursor: average weight of the precursor peptide
       @param S_precursor: The exact number of Sulfurs in the precursor peptide
       @param average_weight_fragment: average weight of the fragment
       @param S_fragment: The exact number of Sulfurs in the fragment
       @param precursor_isotopes: the precursor isotopes that were isolated

       @pre S_fragment <= average_weight_fragment / average_weight(sulfur)
       @pre S_precursor - S_fragment <= (average_weight_precursor - average_weight_fragment) / average_weight(sulfur)
       @pre average_weight_precursor >= average_weight_fragment
       @pre average_weight_precursor > 0
       @pre average_weight_fragment > 0
       @pre precursor_isotopes.size() > 0
    */
    IsotopeDistribution estimateForFragmentFromPeptideWeightAndS(double average_weight_precursor, UInt S_precursor, double average_weight_fragment, UInt S_fragment, const std::set<UInt>& precursor_isotopes);

    /**
       @brief Estimate RNA fragment IsotopeDistribution from the precursor's average weight,
       fragment's average weight, and a list of isolated precursor isotopes.

       The max_depth of the isotopic distribution is set to max(precursor_isotopes)+1.
       @param average_weight_precursor: average weight of the precursor nucleotide
       @param average_weight_fragment: average weight of the fragment
       @param precursor_isotopes: the precursor isotopes that were isolated. 0 corresponds to the mono-isotopic molecule (M0), 1->M1, etc.

       @pre average_weight_precursor >= average_weight_fragment
       @pre average_weight_precursor > 0
       @pre average_weight_fragment > 0
       @pre precursor_isotopes.size() > 0
    */
    IsotopeDistribution estimateForFragmentFromRNAWeight(double average_weight_precursor, double average_weight_fragment, const std::set<UInt>& precursor_isotopes);

    /**
       @brief Estimate DNA fragment IsotopeDistribution from the precursor's average weight,
       fragment's average weight, and a list of isolated precursor isotopes.

       The max_depth of the isotopic distribution is set to max(precursor_isotopes)+1.
       @param average_weight_precursor: average weight of the precursor nucleotide
       @param average_weight_fragment: average weight of the fragment
       @param precursor_isotopes: the precursor isotopes that were isolated. 0 corresponds to the mono-isotopic molecule (M0), 1->M1, etc.

       @pre average_weight_precursor >= average_weight_fragment
       @pre average_weight_precursor > 0
       @pre average_weight_fragment > 0
       @pre precursor_isotopes.size() > 0
    */
    IsotopeDistribution estimateForFragmentFromDNAWeight(double average_weight_precursor, double average_weight_fragment, const std::set<UInt>& precursor_isotopes);

    /**
       @brief Estimate fragment IsotopeDistribution from the precursor's average weight,
       fragment's average weight, a list of isolated precursor isotopes, and average composition

       The max_depth of the isotopic distribution is set to max(precursor_isotopes)+1.
       @param average_weight_precursor: average weight of the precursor molecule
       @param average_weight_fragment: average weight of the fragment molecule
       @param precursor_isotopes: the precursor isotopes that were isolated. 0 corresponds to the mono-isotopic molecule (M0), 1->M1, etc.
       @param C: The approximate relative stoichiometry of Carbons to other elements in this molecule
       @param H: The approximate relative stoichiometry of Hydrogens to other elements in this molecule
       @param N: The approximate relative stoichiometry of Nitrogens to other elements in this molecule
       @param O: The approximate relative stoichiometry of Oxygens to other elements in this molecule
       @param S: The approximate relative stoichiometry of Sulfurs to other elements in this molecule
       @param P: The approximate relative stoichiometry of Phosphoruses to other elements in this molecule

       @pre S, C, H, N, O, P >= 0
       @pre average_weight_precursor >= average_weight_fragment
       @pre average_weight_precursor > 0
       @pre average_weight_fragment > 0
       @pre precursor_isotopes.size() > 0
    */
    IsotopeDistribution estimateForFragmentFromWeightAndComp(double average_weight_precursor, double average_weight_fragment, const std::set<UInt>& precursor_isotopes, double C, double H, double N, double O, double S, double P);

    /**
       @brief Calculate isotopic distribution for a fragment molecule

       This calculates the isotopic distribution for a fragment molecule given
       the isotopic distribution of the fragment and complementary fragment (as
       if they were precursors), and which precursor isotopes were isolated.

       @note Do consider normalising the distribution afterwards to get conditional probabilities.

       Equations come from Rockwood, AL; Kushnir, MA; Nelson, GJ. in
       "Dissociation of Individual Isotopic Peaks: Predicting Isotopic Distributions of Product Ions in MSn"

       @param fragment_isotope_dist the isotopic distribution of the fragment (as if it was a precursor).
       @param comp_fragment_isotope_dist the isotopic distribution of the complementary fragment (as if it was a precursor).
       @param precursor_isotopes a list of which precursor isotopes were isolated. 0 corresponds to the mono-isotopic molecule (M0), 1->M1, etc.
    */
    IsotopeDistribution calcFragmentIsotopeDist(const IsotopeDistribution& fragment_isotope_dist, const IsotopeDistribution& comp_fragment_isotope_dist, const std::set<UInt>& precursor_isotopes);

    CoarseIsotopeDistribution& operator=(const CoarseIsotopeDistribution& iso);

    /// convolves the distributions @p left and @p right and stores the result in @p result
    IsotopeDistribution::ContainerType convolve_(const IsotopeDistribution::ContainerType & left, const IsotopeDistribution::ContainerType & right) const;

    /// convolves the distribution @p input @p factor times and stores the result in @p result
    IsotopeDistribution::ContainerType convolvePow_(const IsotopeDistribution::ContainerType & input, Size factor) const;

    /// convolves the distribution @p input with itself and stores the result in @p result
    IsotopeDistribution::ContainerType convolveSquare_(const IsotopeDistribution::ContainerType & input) const;

protected:

    /** @brief calculates the fragment distribution for a fragment molecule and stores it in @p result.

        @param fragment_isotope_dist the isotopic distribution of the fragment (as if it was a precursor).
        @param comp_fragment_isotope_dist the isotopic distribution of the complementary fragment (as if it was a precursor).
        @param precursor_isotopes which precursor isotopes were isolated. 0 corresponds to the mono-isotopic molecule (M0), 1->M1, etc.
    */
    IsotopeDistribution calcFragmentIsotopeDist_(const IsotopeDistribution::ContainerType& fragment_isotope_dist, const IsotopeDistribution::ContainerType& comp_fragment_isotope_dist, const std::set<UInt>& precursor_isotopes);

    /// fill a gapped isotope pattern (i.e. certain masses are missing), with zero probability masses
    IsotopeDistribution::ContainerType fillGaps_(const IsotopeDistribution::ContainerType& id) const;

 protected:
    /// maximal isotopes which is used to calculate the distribution
    Size max_isotope_;

  };

} // namespace OpenMS

#endif // OPENMS_CHEMISTRY_ISOTOPEDISTRIBUTION_COARSEID_H<|MERGE_RESOLUTION|>--- conflicted
+++ resolved
@@ -101,7 +101,6 @@
     
 
 
-<<<<<<< HEAD
     /**
       * @brief Creates an isotope distribution from an empirical sum formula
       *
@@ -109,10 +108,7 @@
       * of atoms from that element and sums up the result.
       *
       **/
-    void run(const EmpiricalFormula&);
-=======
     IsotopeDistribution run(const EmpiricalFormula&) const;
->>>>>>> 011d3114
 
     /**
        @brief Estimate Peptide Isotopedistribution from weight and number of isotopes that should be reported
