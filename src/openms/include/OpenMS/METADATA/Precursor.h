// --------------------------------------------------------------------------
//                   OpenMS -- Open-Source Mass Spectrometry
// --------------------------------------------------------------------------
// Copyright The OpenMS Team -- Eberhard Karls University Tuebingen,
// ETH Zurich, and Freie Universitaet Berlin 2002-2020.
//
// This software is released under a three-clause BSD license:
//  * Redistributions of source code must retain the above copyright
//    notice, this list of conditions and the following disclaimer.
//  * Redistributions in binary form must reproduce the above copyright
//    notice, this list of conditions and the following disclaimer in the
//    documentation and/or other materials provided with the distribution.
//  * Neither the name of any author or any participating institution
//    may be used to endorse or promote products derived from this software
//    without specific prior written permission.
// For a full list of authors, refer to the file AUTHORS.
// --------------------------------------------------------------------------
// THIS SOFTWARE IS PROVIDED BY THE COPYRIGHT HOLDERS AND CONTRIBUTORS "AS IS"
// AND ANY EXPRESS OR IMPLIED WARRANTIES, INCLUDING, BUT NOT LIMITED TO, THE
// IMPLIED WARRANTIES OF MERCHANTABILITY AND FITNESS FOR A PARTICULAR PURPOSE
// ARE DISCLAIMED. IN NO EVENT SHALL ANY OF THE AUTHORS OR THE CONTRIBUTING
// INSTITUTIONS BE LIABLE FOR ANY DIRECT, INDIRECT, INCIDENTAL, SPECIAL,
// EXEMPLARY, OR CONSEQUENTIAL DAMAGES (INCLUDING, BUT NOT LIMITED TO,
// PROCUREMENT OF SUBSTITUTE GOODS OR SERVICES; LOSS OF USE, DATA, OR PROFITS;
// OR BUSINESS INTERRUPTION) HOWEVER CAUSED AND ON ANY THEORY OF LIABILITY,
// WHETHER IN CONTRACT, STRICT LIABILITY, OR TORT (INCLUDING NEGLIGENCE OR
// OTHERWISE) ARISING IN ANY WAY OUT OF THE USE OF THIS SOFTWARE, EVEN IF
// ADVISED OF THE POSSIBILITY OF SUCH DAMAGE.
//
// --------------------------------------------------------------------------
// $Maintainer: Mathias Walzer $
// $Authors: Marc Sturm, Mathias Walzer $
// --------------------------------------------------------------------------

#pragma once

#include <OpenMS/KERNEL/Peak1D.h>
#include <OpenMS/METADATA/CVTermList.h>
#include <OpenMS/CONCEPT/Constants.h>

#include <set>

namespace OpenMS
{
  /**
      @brief Precursor meta information.

      This class contains precursor information:
<<<<<<< HEAD
        - isolation window
        - activation
        - selected ion (m/z, intensity, charge, possible charge states)
=======

        - isolation window
        - activation
        - selected ion (m/z, intensity, charge, possible charge states)
        - ion mobility drift time
>>>>>>> 43dd3703

      @ingroup Metadata
  */
  class OPENMS_DLLAPI Precursor :
    public CVTermList,
    public Peak1D
  {

public:

    /// Method of activation
    enum ActivationMethod
    {
      CID,                      ///< Collision-induced dissociation
      PSD,                      ///< Post-source decay
      PD,                       ///< Plasma desorption
      SID,                      ///< Surface-induced dissociation
      BIRD,                     ///< Blackbody infrared radiative dissociation
      ECD,                      ///< Electron capture dissociation
      IMD,                      ///< Infrared multiphoton dissociation
      SORI,                     ///< Sustained off-resonance irradiation
      HCID,                     ///< High-energy collision-induced dissociation
      LCID,                     ///< Low-energy collision-induced dissociation
      PHD,                      ///< Photodissociation
      ETD,                      ///< Electron transfer dissociation
      PQD,                      ///< Pulsed q dissociation
<<<<<<< HEAD
      TRAP,                     ///< trap-type collision-induced dissociation (MS:1002472)
      BEAM,                     ///< beam-type collision-induced dissociation (MS:1000422) "HCD"
      INSOURCE,                 ///< in-source collision-induced dissociation (MS:1001880)
      LIFT,                     ///< Bruker proprietary method (MS:1002000)
=======
>>>>>>> 43dd3703
      SIZE_OF_ACTIVATIONMETHOD
    };

    ///Drift time unit
    enum DriftTimeUnit
    {
      NONE,          ///< No unit
      MILLISECOND,   ///< milliseconds
      VSSC,          ///< volt-second per square centimeter
      SIZE_OF_DRIFTTIMEUNIT
    };


    /// Names of activation methods
    static const std::string NamesOfActivationMethod[SIZE_OF_ACTIVATIONMETHOD];
    static const std::string NamesOfActivationMethodShort[SIZE_OF_ACTIVATIONMETHOD];

    /// Constructor
    Precursor();
    /// Copy constructor
    Precursor(const Precursor &) = default;

    // note: we implement the move constructor ourselves due to a bug in MSVS
    // 2015/2017 which cannot produce a default move constructor for classes
    // that contain STL containers (other than vector).

    /// Move constructor
    Precursor(Precursor&&) noexcept;
    /// Destructor
    ~Precursor() override;

    /// Assignment operator
    Precursor & operator=(const Precursor &) = default;
    /// Move assignment operator
    Precursor& operator=(Precursor&&) & = default;

    /// Equality operator
    bool operator==(const Precursor & rhs) const;
    /// Equality operator
    bool operator!=(const Precursor & rhs) const;

    /// returns a const reference to the activation methods
    const std::set<ActivationMethod> & getActivationMethods() const;
    /// returns a mutable reference to the activation methods
    std::set<ActivationMethod> & getActivationMethods();
    /// sets the activation methods
    void setActivationMethods(const std::set<ActivationMethod> & activation_methods);

    /// returns the activation energy (in electronvolt)
    double getActivationEnergy() const;
    /// sets the activation energy (in electronvolt)
    void setActivationEnergy(double activation_energy);

    /**
     * @brief Returns the lower offset from the target m/z
     *
     * @note This is an offset relative to the target m/z. The start of the
     * mass isolation window should thus be computed as:
     *
     *   p.getMZ() - p.getIsolationWindowLowerOffset()
     *
     * @return the lower offset from the target m/z
     */
    double getIsolationWindowLowerOffset() const;
    /// sets the lower offset from the target m/z
    void setIsolationWindowLowerOffset(double bound);

    /**
     * @brief Returns the upper offset from the target m/z
     *
     * @note This is an offset relative to the target m/z. The end of the mass
     * isolation window should thus be computed as:
     *
     *   p.getMZ() + p.getIsolationWindowUpperOffset()
     *
     * @return the upper offset from the target m/z
     */
    double getIsolationWindowUpperOffset() const;
    /// sets the upper offset from the target m/z
    void setIsolationWindowUpperOffset(double bound);

    /**
      @brief Returns the ion mobility drift time in milliseconds (-1 means it is not set)

      @note It is possible for the spectrum to not have a Precursor but still
      have a drift time, please check getDriftTime of MSSpectrum first and only
      use this function if you need find-grained access to individual precursors.
    */
    double getDriftTime() const;
    /// sets the ion mobility drift time in milliseconds
    void setDriftTime(double drift_time);

    /**
      @brief Returns the ion mobility drift time unit
    */
    DriftTimeUnit getDriftTimeUnit() const;

    /**
      @brief Sets the ion mobility drift time unit
    */
    void setDriftTimeUnit(DriftTimeUnit dt);


    /**
     * @brief Returns the lower offset from the target ion mobility in milliseconds
     *
     * @note This is an offset relative to the target ion mobility. The start
     * of the ion mobility isolation window should thus be computed as:
     *
     *   p.getDriftTime() + p.getDriftTimeWindowLowerOffset()
     *
     * @return the lower offset from the target ion mobility
    */
    double getDriftTimeWindowLowerOffset() const;
    /// sets the lower offset from the target ion mobility
    void setDriftTimeWindowLowerOffset(double drift_time);

    /**
     * @brief Returns the upper offset from the target ion mobility in milliseconds
     *
     * @note This is an offset relative to the target ion mobility. The end
     * of the ion mobility isolation window should thus be computed as:
     *
     *   p.getDriftTime() + p.getDriftTimeWindowUpperOffset()
     *
     * @return the upper offset from the target ion mobility
    */
    double getDriftTimeWindowUpperOffset() const;
    /// sets the upper offset from the target ion mobility
    void setDriftTimeWindowUpperOffset(double drift_time);

    /// Non-mutable access to the charge
    Int getCharge() const;
    /// Mutable access to the charge
    void setCharge(Int charge);

    ///Mutable access to possible charge states
    std::vector<Int> & getPossibleChargeStates();
    ///Non-mutable access to possible charge states
    const std::vector<Int> & getPossibleChargeStates() const;
    ///Sets the possible charge states
    void setPossibleChargeStates(const std::vector<Int> & possible_charge_states);

    /// Returns the uncharged mass of the precursor, if charge is unknown, i.e. 0 best guess is its doubly charged
    inline double getUnchargedMass() const
    {
      int c = charge_;
      (c == 0) ? c = 2 : c = charge_;
      return getMZ() * c - c * Constants::PROTON_MASS_U;
    }

protected:

    std::set<ActivationMethod> activation_methods_;
    double activation_energy_;
    double window_low_;
    double window_up_;
    double drift_time_;
    double drift_window_low_;
    double drift_window_up_;
    DriftTimeUnit drift_time_unit_;
    Int charge_;
    std::vector<Int> possible_charge_states_;
  };
} // namespace OpenMS
<|MERGE_RESOLUTION|>--- conflicted
+++ resolved
@@ -46,17 +46,11 @@
       @brief Precursor meta information.
 
       This class contains precursor information:
-<<<<<<< HEAD
-        - isolation window
-        - activation
-        - selected ion (m/z, intensity, charge, possible charge states)
-=======
 
         - isolation window
         - activation
         - selected ion (m/z, intensity, charge, possible charge states)
         - ion mobility drift time
->>>>>>> 43dd3703
 
       @ingroup Metadata
   */
@@ -83,13 +77,10 @@
       PHD,                      ///< Photodissociation
       ETD,                      ///< Electron transfer dissociation
       PQD,                      ///< Pulsed q dissociation
-<<<<<<< HEAD
       TRAP,                     ///< trap-type collision-induced dissociation (MS:1002472)
       BEAM,                     ///< beam-type collision-induced dissociation (MS:1000422) "HCD"
       INSOURCE,                 ///< in-source collision-induced dissociation (MS:1001880)
       LIFT,                     ///< Bruker proprietary method (MS:1002000)
-=======
->>>>>>> 43dd3703
       SIZE_OF_ACTIVATIONMETHOD
     };
 
