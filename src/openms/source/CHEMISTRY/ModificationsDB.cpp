// --------------------------------------------------------------------------
//                   OpenMS -- Open-Source Mass Spectrometry
// --------------------------------------------------------------------------
// Copyright The OpenMS Team -- Eberhard Karls University Tuebingen,
// ETH Zurich, and Freie Universitaet Berlin 2002-2018.
//
// This software is released under a three-clause BSD license:
//  * Redistributions of source code must retain the above copyright
//    notice, this list of conditions and the following disclaimer.
//  * Redistributions in binary form must reproduce the above copyright
//    notice, this list of conditions and the following disclaimer in the
//    documentation and/or other materials provided with the distribution.
//  * Neither the name of any author or any participating institution
//    may be used to endorse or promote products derived from this software
//    without specific prior written permission.
// For a full list of authors, refer to the file AUTHORS.
// --------------------------------------------------------------------------
// THIS SOFTWARE IS PROVIDED BY THE COPYRIGHT HOLDERS AND CONTRIBUTORS "AS IS"
// AND ANY EXPRESS OR IMPLIED WARRANTIES, INCLUDING, BUT NOT LIMITED TO, THE
// IMPLIED WARRANTIES OF MERCHANTABILITY AND FITNESS FOR A PARTICULAR PURPOSE
// ARE DISCLAIMED. IN NO EVENT SHALL ANY OF THE AUTHORS OR THE CONTRIBUTING
// INSTITUTIONS BE LIABLE FOR ANY DIRECT, INDIRECT, INCIDENTAL, SPECIAL,
// EXEMPLARY, OR CONSEQUENTIAL DAMAGES (INCLUDING, BUT NOT LIMITED TO,
// PROCUREMENT OF SUBSTITUTE GOODS OR SERVICES; LOSS OF USE, DATA, OR PROFITS;
// OR BUSINESS INTERRUPTION) HOWEVER CAUSED AND ON ANY THEORY OF LIABILITY,
// WHETHER IN CONTRACT, STRICT LIABILITY, OR TORT (INCLUDING NEGLIGENCE OR
// OTHERWISE) ARISING IN ANY WAY OUT OF THE USE OF THIS SOFTWARE, EVEN IF
// ADVISED OF THE POSSIBILITY OF SUCH DAMAGE.
//
// --------------------------------------------------------------------------
// $Maintainer: Timo Sachsenberg $
// $Authors: Andreas Bertsch $
// --------------------------------------------------------------------------
//

#include <OpenMS/CHEMISTRY/ModificationsDB.h>

#include <OpenMS/FORMAT/UnimodXMLFile.h>
#include <OpenMS/SYSTEM/File.h>
#include <OpenMS/CHEMISTRY/Residue.h>
#include <OpenMS/CONCEPT/LogStream.h>
#include <OpenMS/CONCEPT/Macros.h>

#include <limits>
#include <fstream>

using namespace std;

namespace OpenMS
{
  bool ModificationsDB::is_instantiated_ = false;
<<<<<<< HEAD

=======
>>>>>>> 903fc85a

  ModificationsDB::ModificationsDB(OpenMS::String unimod_file, OpenMS::String psimod_file, OpenMS::String xlmod_file)
  {
    if (!unimod_file.empty())
    {
      readFromUnimodXMLFile(unimod_file);
    }

    if (!psimod_file.empty())
    {
      readFromOBOFile(psimod_file);
    }

    if (!xlmod_file.empty())
    {
      readFromOBOFile(xlmod_file);
    }
    is_instantiated_ = true;
  }


  ModificationsDB::~ModificationsDB()
  {
    modification_names_.clear();
    for (auto it = mods_.begin(); it != mods_.end(); ++it)
    {
      delete *it;
    }
  }

  bool ModificationsDB::isInstantiated()
  {
    return is_instantiated_;
  }

  Size ModificationsDB::getNumberOfModifications() const
  {
    Size s;
    #pragma omp critical (OpenMS_ModificationsDB)
    {
      s = mods_.size();
    }
    return s;
  }


  const ResidueModification* ModificationsDB::getModification(Size index) const
  {
    OPENMS_PRECONDITION(index < mods_.size(), "Index out of bounds in ModificationsDB::getModification(Size index)." );
    return mods_[index];
  }


  void ModificationsDB::searchModifications(set<const ResidueModification*>& mods,
                                            const String& mod_name_,
                                            const String& residue,
                                            ResidueModification::TermSpecificity term_spec) const
  {
    mods.clear();

    String mod_name = mod_name_;

    #pragma omp critical(OpenMS_ModificationsDB)
    {
      bool found = true;
      if (!modification_names_.has(mod_name))
      {
        // Try to fix things, Skyline for example uses unimod:10 and not UniMod:10 syntax
        if (mod_name.size() > 6 && mod_name.prefix(6).toLower() == "unimod")
        {
          mod_name = "UniMod" + mod_name.substr(6, mod_name.size() - 6);
        }

        if (!modification_names_.has(mod_name))
        {
          LOG_WARN << OPENMS_PRETTY_FUNCTION << "Modification not found: " << mod_name << endl;
          found = false; 
        }
      }

<<<<<<< HEAD
    const set<const ResidueModification*>& temp = modification_names_[mod_name];
    for (const auto& it : temp)
    {
      if (residuesMatch_(residue, it) &&
           (term_spec == ResidueModification::NUMBER_OF_TERM_SPECIFICITY ||
             (term_spec == it->getTermSpecificity())))
=======
      if (found)
>>>>>>> 903fc85a
      {
        const set<const ResidueModification*>& temp = modification_names_[mod_name];
        for (const auto& it : temp)
        {
          if (residuesMatch_(residue, it->getOrigin()) &&
               (term_spec == ResidueModification::NUMBER_OF_TERM_SPECIFICITY ||
               (term_spec == it->getTermSpecificity())))
          {
            mods.insert(it);
          }
        }
      }
    } 
  }

  const ResidueModification* ModificationsDB::getModification(const String& mod_name, const String& residue, ResidueModification::TermSpecificity term_spec) const
  {
    set<const ResidueModification*> mods;
    // if residue is specified, try residue-specific search first to avoid
    // ambiguities (e.g. "Carbamidomethyl (N-term)"/"Carbamidomethyl (C)"):
    if (!residue.empty() &&
        (term_spec == ResidueModification::NUMBER_OF_TERM_SPECIFICITY))
    {
      searchModifications(mods, mod_name, residue,
                          ResidueModification::ANYWHERE);
    }
    if (mods.empty()) searchModifications(mods, mod_name, residue, term_spec);

    if (mods.empty())
    {
      String message = String("Retrieving the modification failed. It is not available for the residue '") + residue 
        + "' and term specificity '" + ResidueModification().getTermSpecificityName(term_spec) + "'. ";
      throw Exception::InvalidValue(__FILE__, __LINE__, OPENMS_PRETTY_FUNCTION, message, mod_name);
    }
    if (mods.size() > 1)
    {
      LOG_WARN << "Warning (ModificationsDB::getModification): more than one modification with name '" + mod_name + "', residue '" + residue + "', specificity '" + String(Int(term_spec)) << "' found, picking the first one of:";
      for (auto it = mods.begin(); it != mods.end(); ++it)
      {
        LOG_WARN << " " << (*it)->getFullId();
      }
      LOG_WARN << "\n";
    }
    return *mods.begin();
  }


  bool ModificationsDB::has(String modification) const
  {
    bool has_mod;
    #pragma omp critical(OpenMS_ModificationsDB)
    {
      has_mod = modification_names_.has(modification);
    }
    return has_mod;
  }

  Size ModificationsDB::findModificationIndex(const String & mod_name) const
  {
    if (!has(mod_name))
    {
      throw Exception::ElementNotFound(__FILE__, __LINE__, OPENMS_PRETTY_FUNCTION, "Modification not found: " + mod_name);
    }

    bool one_mod(true);
    #pragma omp critical(OpenMS_ModificationsDB)
    {
      if (modification_names_[mod_name].size() > 1)
      {
        one_mod = false;
      }
    }
    if (!one_mod) 
    {
      throw Exception::ElementNotFound(__FILE__, __LINE__, OPENMS_PRETTY_FUNCTION, "More than one modification with name: " + mod_name);
    }

    Size index(numeric_limits<Size>::max());
    #pragma omp critical(OpenMS_ModificationsDB)
    {
      const ResidueModification* mod = *modification_names_[mod_name].begin();
      for (Size i = 0; i != mods_.size(); ++i)
      {
        if (mods_[i] == mod)
        {
          index = i;
          break;
        }
      }
    }

    if (index == numeric_limits<Size>::max())
    {
<<<<<<< HEAD
      if ((fabs((*it)->getDiffMonoMass() - mass) <= max_error) &&
          residuesMatch_(residue, *it) &&
          ((term_spec == ResidueModification::NUMBER_OF_TERM_SPECIFICITY) ||
           (term_spec == (*it)->getTermSpecificity())))
      {
        mods.push_back((*it)->getFullId());
      }
=======
      throw Exception::ElementNotFound(__FILE__, __LINE__, OPENMS_PRETTY_FUNCTION, "Modification name found but modification not found: " + mod_name);
>>>>>>> 903fc85a
    }
    return index;
  }


  void ModificationsDB::searchModificationsByDiffMonoMass(vector<String>& mods, double mass, double max_error, const String& residue, ResidueModification::TermSpecificity term_spec)
  {
    mods.clear();
    #pragma omp critical(OpenMS_ModificationsDB)
    {
<<<<<<< HEAD
      double mono_mass = (*it)->getMonoMass();
      if ((mono_mass <= 0) && !residue.empty())
      {
        // Since not all modifications have a monoisotopic mass stored (they may
        // map to multiple residues), we calculate a monoisotopic mass from the
        // delta mass.
        // First the internal (inside an AA chain) weight of the residue:
        if (residue_ != nullptr) continue; // @TODO: throw an exception here?
        double internal_weight = residue_->getMonoWeight() -
          residue_->getInternalToFull().getMonoWeight();
        mono_mass = (*it)->getDiffMonoMass() + internal_weight;
      }
      // using less instead of less-or-equal will pick the first matching
      // modification of equally heavy modifications (in our case this is the
      // first matching UniMod entry)
      double mass_error = fabs(mono_mass - mass);
      if ((mass_error < min_error) &&
          residuesMatch_(residue, *it) &&
          ((term_spec == ResidueModification::NUMBER_OF_TERM_SPECIFICITY) ||
           (term_spec == (*it)->getTermSpecificity())))
=======
      for (auto const & m : mods_)
>>>>>>> 903fc85a
      {
        if ((fabs(m->getDiffMonoMass() - mass) <= max_error) &&
            residuesMatch_(residue, m->getOrigin()) &&
            ((term_spec == ResidueModification::NUMBER_OF_TERM_SPECIFICITY) ||
             (term_spec == m->getTermSpecificity())))
        {
          mods.push_back(m->getFullId());
        }
      }
    }
  }


  const ResidueModification* ModificationsDB::getBestModificationByDiffMonoMass(double mass, double max_error, const String& residue, ResidueModification::TermSpecificity term_spec)
  {
    double min_error = max_error;
    const ResidueModification* mod = nullptr;
    #pragma omp critical(OpenMS_ModificationsDB)
    {
<<<<<<< HEAD
      // using less instead of less-or-equal will pick the first matching
      // modification of equally heavy modifications (in our case this is the
      // first matching UniMod entry)
      double mass_error = fabs((*it)->getDiffMonoMass() - mass);
      if ((mass_error < min_error) &&
          residuesMatch_(residue, *it) &&
          ((term_spec == ResidueModification::NUMBER_OF_TERM_SPECIFICITY) ||
           (term_spec == (*it)->getTermSpecificity())))
=======
      for (auto const & m : mods_)
>>>>>>> 903fc85a
      {
        // using less instead of less-or-equal will pick the first matching
        // modification of equally heavy modifications (in our case this is the
        // first matching UniMod entry)
        double mass_error = fabs(m->getDiffMonoMass() - mass);
        if ((mass_error < min_error) &&
            residuesMatch_(residue, m->getOrigin()) &&
            ((term_spec == ResidueModification::NUMBER_OF_TERM_SPECIFICITY) ||
             (term_spec == m->getTermSpecificity())))
        {
          min_error = mass_error;
          mod = m;
        }
      }
    }
    return mod;
  }

  void ModificationsDB::readFromUnimodXMLFile(const String& filename)
  {
    vector<ResidueModification*> new_mods;
    UnimodXMLFile().load(filename, new_mods);

    for (auto & m : new_mods)
    {
      // create full ID based on other information:
      m->setFullId();

      #pragma omp critical(OpenMS_ModificationsDB)
      {
        // e.g. Oxidation (M)
        modification_names_[m->getFullId()].insert(m);
        // e.g. Oxidation
        modification_names_[m->getId()].insert(m);
        // e.g. Oxidized
        modification_names_[m->getFullName()].insert(m);
        // e.g. UniMod:312
        modification_names_[m->getUniModAccession()].insert(m);
        mods_.push_back(m);
      }
    }
  }

  void ModificationsDB::addModification(ResidueModification* new_mod)
  {
    if (has(new_mod->getFullId()))
    {
      LOG_WARN << "Modification already exists in ModificationsDB. Skipping." << new_mod->getFullId() << endl;
      return;
    }

    #pragma omp critical(OpenMS_ModificationsDB)
    {
      modification_names_[new_mod->getFullId()].insert(new_mod);
      modification_names_[new_mod->getId()].insert(new_mod);
      modification_names_[new_mod->getFullName()].insert(new_mod);
      modification_names_[new_mod->getUniModAccession()].insert(new_mod);
      mods_.push_back(new_mod); // we probably want that
    }
  }

  void ModificationsDB::readFromOBOFile(const String& filename)
  {
    ResidueModification mod;
    // add multiple mods for multiple specificities
    //Map<String, ResidueModification> all_mods;
    multimap<String, ResidueModification> all_mods;

    ifstream is(File::find(filename).c_str());
    String line, line_wo_spaces, id;
    String origin = "";

    bool reading_cross_link = false;

    //parse file
    while (getline(is, line, '\n'))
    {
      line.trim();
      line_wo_spaces = line;
      line_wo_spaces.removeWhitespaces();

      if (line == "" || line[0] == '!') //skip empty lines and comments
      {
        continue;
      }

      if (line_wo_spaces == "[Term]")       //new term
      {
        // if the last [Term] was a moon-link, then it does not belong in CrossLinksDB
        if (id != "" && !reading_cross_link) //store last term
        {
          // split into single residues and make unique (for XL-MS, where equal specificities for both sides are possible)
          vector<String> origins;
          origin.split(",", origins);

          std::sort(origins.begin(), origins.end());
          vector<String>::iterator unique_end = unique(origins.begin(), origins.end());
          origins.resize(distance(origins.begin(), unique_end));

          for (vector<String>::iterator orig_it = origins.begin(); orig_it != origins.end(); ++orig_it)
          {
            // we don't allow modifications with ambiguity codes as origin (except "X"):
            if ((orig_it->size() == 1) && (*orig_it != "B") && (*orig_it != "J") && (*orig_it != "Z"))
            {
              mod.setOrigin((*orig_it)[0]);
              all_mods.insert(make_pair(id, mod));
            }
          }

          // for mono-links from XLMOD.obo:
          if (origin.hasSubstring("ProteinN-term"))
          {
            mod.setTermSpecificity(ResidueModification::N_TERM);
            mod.setOrigin('X');
            all_mods.insert(make_pair(id, mod));
          }
          if (origin.hasSubstring("ProteinC-term"))
          {
            mod.setTermSpecificity(ResidueModification::C_TERM);
            mod.setOrigin('X');
            all_mods.insert(make_pair(id, mod));
          }

          id = "";
          origin = "";
          mod = ResidueModification();
        }
        else if (reading_cross_link) // re-initialize before reading next [Term]
        {
          id = "";
          origin = "";
          mod = ResidueModification();
          reading_cross_link = false;
        }
      }

      //new id line
      else if (line_wo_spaces.hasPrefix("id:"))
      {
        id = line.substr(line.find(':') + 1).trim();
        mod.setId(id);
        mod.setPSIMODAccession(id);
      }
      else if (line_wo_spaces.hasPrefix("name:"))
      {
        String name = line.substr(line.find(':') + 1).trim();
        mod.setFullName(name);
        if (mod.getId().hasSubstring("XLMOD"))
        {
          mod.setName(name);
          mod.setId(name);
          mod.setFullName(name);
        }
      }
      else if (line_wo_spaces.hasPrefix("is_a:"))
      {
        // TODO
      }
      else if (line_wo_spaces.hasPrefix("def:"))
      {
        line.remove('[');
        line.remove(']');
        line.remove(',');
        vector<String> split;
        line.split(' ', split);
        for (Size i = 0; i != split.size(); ++i)
        {
          if (split[i].hasPrefix("UniMod:"))
          {
            // Parse UniMod identifier to int
            String identifier = split[i].substr(7, split[i].size());
            mod.setUniModRecordId(identifier.toInt());
          }
        }
      }
      else if (line_wo_spaces.hasPrefix("comment:"))
      {
        // TODO
      }
      else if (line_wo_spaces.hasPrefix("synonym:"))
      {
        vector<String> val_split;
        line.split('"', val_split);
        if (val_split.size() < 3)
        {
          throw Exception::ParseError(__FILE__, __LINE__, OPENMS_PRETTY_FUNCTION, line, "missing \" characters to enclose argument!");
        }
        mod.addSynonym(val_split[1]);

        if (line_wo_spaces.hasSubstring("PSI-MOD-label"))
        {
          mod.setName(val_split[1]);
        }
      }
      else if (line_wo_spaces.hasPrefix("property_value:"))
      {
        String val = line_wo_spaces.substr(15, line_wo_spaces.size() - 15);
        val.trim();

        if (val.hasSubstring("\"none\""))
        {
          continue;
        }

        vector<String> val_split;
        val.split('"', val_split);
        if (val_split.size() != 3)
        {
          throw Exception::ParseError(__FILE__, __LINE__, OPENMS_PRETTY_FUNCTION, line, "missing \" characters to enclose argument!");
        }
        if (val.hasPrefix("DiffAvg:"))
        {
          mod.setDiffAverageMass(val_split[1].toDouble());
        }
        else if (val.hasPrefix("DiffFormula:"))
        {
          vector<String> tmp_split;
          line.split('"', tmp_split);
          tmp_split[1].removeWhitespaces();
          mod.setDiffFormula(EmpiricalFormula(tmp_split[1]));
        }
        else if (val.hasPrefix("DiffMono:"))
        {
          mod.setDiffMonoMass(val_split[1].toDouble());
        }
        else if (val.hasPrefix("Formula:"))
        {
          mod.setFormula(val_split[1]);
        }
        else if (val.hasPrefix("MassAvg:"))
        {
          mod.setAverageMass(val_split[1].toDouble());
        }
        else if (val.hasPrefix("MassMono:"))
        {
          mod.setMonoMass(val_split[1].toDouble());
        }
        else if (val.hasPrefix("Origin:"))
        {
          //mod.setOrigin(val_split[1]);
          origin = val_split[1];
        }
        else if (val.hasPrefix("Source:"))
        {
          mod.setSourceClassification(val_split[1]);
        }
        else if (val.hasPrefix("TermSpec:"))
        {
          mod.setTermSpecificity(val_split[1]);
        }
        // XLMOD specific fields
        else if (val.hasPrefix("reactionSites:"))
        {
          if (val_split[1] == "2")
          {
            reading_cross_link = true;
          }
        }
        else if (val.hasPrefix("monoisotopicMass:"))
        {
          mod.setDiffMonoMass(val_split[1].toDouble());
        }
        else if (val.hasPrefix("specificities:"))
        {
          // TODO cross-linker specificities can be different for both chain sides, right now the union of both sides is used
          // Input parameters of the cross-link search tool make sure, that the chemistry is not violated
          origin = val_split[1];

          // remove brackets
          origin.remove('(');
          origin.remove(')');
          origin.substitute("&", ",");
        }
      }
    }

    if (id != "") //store last term
    {
      // split into single residues and make unique (for XL-MS, where equal specificities for both sides are possible)
      vector<String> origins;
      origin.split(",", origins);

      std::sort(origins.begin(), origins.end());
      vector<String>::iterator unique_end = unique(origins.begin(), origins.end());
      origins.resize(distance(origins.begin(), unique_end));

      for (vector<String>::iterator orig_it = origins.begin(); orig_it != origins.end(); ++orig_it)
      {
        // we don't allow modifications with ambiguity codes as origin (except "X"):
        if ((orig_it->size() == 1) && (*orig_it != "B") && (*orig_it != "J") && (*orig_it != "Z"))
        {
          mod.setOrigin((*orig_it)[0]);
          all_mods.insert(make_pair(id, mod));
        }
      }

      // for mono-links from XLMOD.obo:
      if (origin.hasSubstring("ProteinN-term"))
      {
        mod.setTermSpecificity(ResidueModification::N_TERM);
        mod.setOrigin('X');
        all_mods.insert(make_pair(id, mod));
      }
      if (origin.hasSubstring("ProteinC-term"))
      {
        mod.setTermSpecificity(ResidueModification::C_TERM);
        mod.setOrigin('X');
        all_mods.insert(make_pair(id, mod));
      }

      id = "";
      origin = "";
      mod = ResidueModification();
    }

    // now use the term and all synonyms to build the database
    #pragma omp critical(OpenMS_ModificationsDB)
    {
      for (multimap<String, ResidueModification>::const_iterator it = all_mods.begin(); it != all_mods.end(); ++it)
      {
        // check whether a unimod definition already exists, then simply add synonyms to it
        if (it->second.getUniModRecordId() > 0)
        {
          //cerr << "Found UniMod PSI-MOD mapping: " << it->second.getPSIMODAccession() << " " << it->second.getUniModAccession() << endl;
          set<const ResidueModification*> mods = modification_names_[it->second.getUniModAccession()];
          for (set<const ResidueModification*>::const_iterator mit = mods.begin(); mit != mods.end(); ++mit)
          {
            //cerr << "Adding PSIMOD accession: " << it->second.getPSIMODAccession() << " " << it->second.getUniModAccession() << endl;
            modification_names_[it->second.getPSIMODAccession()].insert(*mit);
          }
        }
        else
        {
          // the mod has so far not been mapped to a unimod mod
          // first check whether the mod is specific
          if ((it->second.getOrigin() != 'X') ||
             ((it->second.getTermSpecificity() != ResidueModification::ANYWHERE) &&
             (it->second.getDiffMonoMass() != 0)))
          {
            mods_.push_back(new ResidueModification(it->second));

            set<String> synonyms = it->second.getSynonyms();
            synonyms.insert(it->first);
            synonyms.insert(it->second.getFullName());
            //synonyms.insert(it->second.getUniModAccession());
            synonyms.insert(it->second.getPSIMODAccession());
            // full ID is auto-generated based on (short) ID, but we want the name instead:
            mods_.back()->setId(it->second.getFullName());
            mods_.back()->setFullId();
            mods_.back()->setId(it->second.getId());
            synonyms.insert(mods_.back()->getFullId());

            // now check each of the names and link it to the residue modification
            for (set<String>::const_iterator nit = synonyms.begin(); nit != synonyms.end(); ++nit)
            {
              modification_names_[*nit].insert(mods_.back());
            }
          }
        }
      }
    }
  }

  void ModificationsDB::getAllSearchModifications(vector<String>& modifications) const
  {
    modifications.clear();

    #pragma omp critical(OpenMS_ModificationsDB)
    {
      for (auto const & m : mods_)
      {
        if (m->getUniModRecordId() > 0)
        {
          modifications.push_back(m->getFullId());
        }
      }
    }

    // sort by name (case INsensitive)
    sort(modifications.begin(), modifications.end(), [&](const String& a, const String& b) {
      size_t i(0);
      while (i < a.size() && i < b.size())
      {
        if (tolower(a[i]) == tolower(b[i])) ++i;
        else return tolower(a[i]) < tolower(b[i]);
      }
      return a.size() < b.size();
    });
  }

  bool ModificationsDB::residuesMatch_(const String& residue, const ResidueModification* curr_mod) const
  {

    // residues match if they are equal or they match everything (X/.)
    bool matching =  (
             residue.empty() ||
             (curr_mod->getOrigin() == residue[0]) ||
             (residue == "X") ||
             (curr_mod->getOrigin() == 'X') ||
             (residue == ".") );

    // residues do NOT match if the modification is user-defined and has origin
    // X (which here means an actual input AA X and it does *not* mean "match
    // all AA") while the current residue is not X. Make sure we dont match things like
    // PEPN[400] and PEPX[400] since these have very different masses.
    bool non_matching_user_defined =  (
         curr_mod->isUserDefined() &&
         curr_mod->getOrigin() == 'X' &&
         !residue.empty() &&
         String(curr_mod->getOrigin()) != residue );

    return matching && !non_matching_user_defined;
  }

} // namespace OpenMS<|MERGE_RESOLUTION|>--- conflicted
+++ resolved
@@ -49,10 +49,6 @@
 namespace OpenMS
 {
   bool ModificationsDB::is_instantiated_ = false;
-<<<<<<< HEAD
-
-=======
->>>>>>> 903fc85a
 
   ModificationsDB::ModificationsDB(OpenMS::String unimod_file, OpenMS::String psimod_file, OpenMS::String xlmod_file)
   {
@@ -133,21 +129,12 @@
         }
       }
 
-<<<<<<< HEAD
-    const set<const ResidueModification*>& temp = modification_names_[mod_name];
-    for (const auto& it : temp)
-    {
-      if (residuesMatch_(residue, it) &&
-           (term_spec == ResidueModification::NUMBER_OF_TERM_SPECIFICITY ||
-             (term_spec == it->getTermSpecificity())))
-=======
       if (found)
->>>>>>> 903fc85a
       {
         const set<const ResidueModification*>& temp = modification_names_[mod_name];
         for (const auto& it : temp)
         {
-          if (residuesMatch_(residue, it->getOrigin()) &&
+          if (residuesMatch_(residue, it) &&
                (term_spec == ResidueModification::NUMBER_OF_TERM_SPECIFICITY ||
                (term_spec == it->getTermSpecificity())))
           {
@@ -236,17 +223,7 @@
 
     if (index == numeric_limits<Size>::max())
     {
-<<<<<<< HEAD
-      if ((fabs((*it)->getDiffMonoMass() - mass) <= max_error) &&
-          residuesMatch_(residue, *it) &&
-          ((term_spec == ResidueModification::NUMBER_OF_TERM_SPECIFICITY) ||
-           (term_spec == (*it)->getTermSpecificity())))
-      {
-        mods.push_back((*it)->getFullId());
-      }
-=======
       throw Exception::ElementNotFound(__FILE__, __LINE__, OPENMS_PRETTY_FUNCTION, "Modification name found but modification not found: " + mod_name);
->>>>>>> 903fc85a
     }
     return index;
   }
@@ -257,33 +234,10 @@
     mods.clear();
     #pragma omp critical(OpenMS_ModificationsDB)
     {
-<<<<<<< HEAD
-      double mono_mass = (*it)->getMonoMass();
-      if ((mono_mass <= 0) && !residue.empty())
-      {
-        // Since not all modifications have a monoisotopic mass stored (they may
-        // map to multiple residues), we calculate a monoisotopic mass from the
-        // delta mass.
-        // First the internal (inside an AA chain) weight of the residue:
-        if (residue_ != nullptr) continue; // @TODO: throw an exception here?
-        double internal_weight = residue_->getMonoWeight() -
-          residue_->getInternalToFull().getMonoWeight();
-        mono_mass = (*it)->getDiffMonoMass() + internal_weight;
-      }
-      // using less instead of less-or-equal will pick the first matching
-      // modification of equally heavy modifications (in our case this is the
-      // first matching UniMod entry)
-      double mass_error = fabs(mono_mass - mass);
-      if ((mass_error < min_error) &&
-          residuesMatch_(residue, *it) &&
-          ((term_spec == ResidueModification::NUMBER_OF_TERM_SPECIFICITY) ||
-           (term_spec == (*it)->getTermSpecificity())))
-=======
       for (auto const & m : mods_)
->>>>>>> 903fc85a
       {
         if ((fabs(m->getDiffMonoMass() - mass) <= max_error) &&
-            residuesMatch_(residue, m->getOrigin()) &&
+            residuesMatch_(residue, m) &&
             ((term_spec == ResidueModification::NUMBER_OF_TERM_SPECIFICITY) ||
              (term_spec == m->getTermSpecificity())))
         {
@@ -300,25 +254,13 @@
     const ResidueModification* mod = nullptr;
     #pragma omp critical(OpenMS_ModificationsDB)
     {
-<<<<<<< HEAD
-      // using less instead of less-or-equal will pick the first matching
-      // modification of equally heavy modifications (in our case this is the
-      // first matching UniMod entry)
-      double mass_error = fabs((*it)->getDiffMonoMass() - mass);
-      if ((mass_error < min_error) &&
-          residuesMatch_(residue, *it) &&
-          ((term_spec == ResidueModification::NUMBER_OF_TERM_SPECIFICITY) ||
-           (term_spec == (*it)->getTermSpecificity())))
-=======
-      for (auto const & m : mods_)
->>>>>>> 903fc85a
-      {
+      for (auto const & m : mods_)      {
         // using less instead of less-or-equal will pick the first matching
         // modification of equally heavy modifications (in our case this is the
         // first matching UniMod entry)
         double mass_error = fabs(m->getDiffMonoMass() - mass);
         if ((mass_error < min_error) &&
-            residuesMatch_(residue, m->getOrigin()) &&
+            residuesMatch_(residue, m) &&
             ((term_spec == ResidueModification::NUMBER_OF_TERM_SPECIFICITY) ||
              (term_spec == m->getTermSpecificity())))
         {
