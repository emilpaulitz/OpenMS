// --------------------------------------------------------------------------
//                   OpenMS -- Open-Source Mass Spectrometry
// --------------------------------------------------------------------------
// Copyright The OpenMS Team -- Eberhard Karls University Tuebingen,
// ETH Zurich, and Freie Universitaet Berlin 2002-2017.
//
// This software is released under a three-clause BSD license:
//  * Redistributions of source code must retain the above copyright
//    notice, this list of conditions and the following disclaimer.
//  * Redistributions in binary form must reproduce the above copyright
//    notice, this list of conditions and the following disclaimer in the
//    documentation and/or other materials provided with the distribution.
//  * Neither the name of any author or any participating institution
//    may be used to endorse or promote products derived from this software
//    without specific prior written permission.
// For a full list of authors, refer to the file AUTHORS.
// --------------------------------------------------------------------------
// THIS SOFTWARE IS PROVIDED BY THE COPYRIGHT HOLDERS AND CONTRIBUTORS "AS IS"
// AND ANY EXPRESS OR IMPLIED WARRANTIES, INCLUDING, BUT NOT LIMITED TO, THE
// IMPLIED WARRANTIES OF MERCHANTABILITY AND FITNESS FOR A PARTICULAR PURPOSE
// ARE DISCLAIMED. IN NO EVENT SHALL ANY OF THE AUTHORS OR THE CONTRIBUTING
// INSTITUTIONS BE LIABLE FOR ANY DIRECT, INDIRECT, INCIDENTAL, SPECIAL,
// EXEMPLARY, OR CONSEQUENTIAL DAMAGES (INCLUDING, BUT NOT LIMITED TO,
// PROCUREMENT OF SUBSTITUTE GOODS OR SERVICES; LOSS OF USE, DATA, OR PROFITS;
// OR BUSINESS INTERRUPTION) HOWEVER CAUSED AND ON ANY THEORY OF LIABILITY,
// WHETHER IN CONTRACT, STRICT LIABILITY, OR TORT (INCLUDING NEGLIGENCE OR
// OTHERWISE) ARISING IN ANY WAY OUT OF THE USE OF THIS SOFTWARE, EVEN IF
// ADVISED OF THE POSSIBILITY OF SUCH DAMAGE.
//
// --------------------------------------------------------------------------
// $Maintainer: Lukas Zimmermann $
// $Authors: Lukas Zimmermann $
// --------------------------------------------------------------------------

#include <OpenMS/FORMAT/HANDLERS/XQuestResultXMLHandler.h>
#include <OpenMS/CONCEPT/LogStream.h>
#include <OpenMS/CONCEPT/VersionInfo.h>
#include <OpenMS/DATASTRUCTURES/StringUtils.h>

#include <boost/assign/list_of.hpp>
<<<<<<< HEAD
=======
#include <iostream>
#include <utility>

#include <cassert>
>>>>>>> daae6062

using namespace std;
using namespace xercesc;

namespace OpenMS
{
  namespace Internal
  {
    // Initialize static const members
    std::map< Size, String > XQuestResultXMLHandler::enzymes = boost::assign::map_list_of(0, "no_enzyme")
        (1, "trypsin") (2, "chymotrypsin") (3, "unknown_enzyme") (9, "unknown_enzyme")
        (10, "unknown_enzyme") (14, "unknown_enzyme") (15, "unknown_enzyme") (16, "unknown_enzyme") (17, "unknown_enzyme")
        (18, "unknown_enzyme") (20, "unknown_enzyme");

    std::map< String, UInt> XQuestResultXMLHandler::months = boost::assign::map_list_of("Jan", 1)
        ("Feb", 2) ("Mar", 3) ("Apr", 4) ("May", 5) ("Jun", 6) ("Jul", 7) ("Aug", 8) ("Sep", 9) ("Oct", 10) ("Nov", 11)("Dec", 12);

    const String XQuestResultXMLHandler::decoy_string = "decoy_";

    XQuestResultXMLHandler::XQuestResultXMLHandler(const String &filename,
                                                   std::vector< std::vector< PeptideIdentification > > & csms,
                                                   std::vector< ProteinIdentification > & prot_ids,
                                                   Size min_n_ions_per_spectrum,
                                                   bool load_to_peptideHit) :
      XMLHandler(filename, "1.0"),
      csms_(csms),
      prot_ids_(prot_ids),
      n_hits_(0),
      min_score_(0),
      max_score_(0),
      min_n_ions_per_spectrum_(min_n_ions_per_spectrum),
      load_to_peptideHit_(load_to_peptideHit)
    {
      // Initialize the one and only protein identification
      this->prot_ids_.clear();
      ProteinIdentification prot_id;
      prot_id.setSearchEngine("OpenXQuest");
      prot_id.setSearchEngineVersion(VersionInfo::getVersion());
      prot_id.setMetaValue("SpectrumIdentificationProtocol", DataValue("MS:1002494")); // cross-linking search = MS:1002494
      this->prot_ids_.push_back(prot_id);

      // Fetch the enzymes database
      this->enzymes_db_ = ProteaseDB::getInstance();

      // Produce some warnings that are associated with the reading of xQuest result files
      LOG_WARN << "WARNING: Fixed modifications are not available in the xQuest input file and will thus be not present in the loaded data!\n" << std::endl;
    }

    XQuestResultXMLHandler::~XQuestResultXMLHandler()
    {

    }

    void XQuestResultXMLHandler::extractDateTime_(const String & xquest_datetime_string, DateTime & date_time)
    {
      StringList xquest_datetime_string_split;
      StringUtils::split(xquest_datetime_string,' ', xquest_datetime_string_split);
      if (this->is_openproxl_)
      {
        // Example: 2017-03-17 23:04:50
        date_time.setDate(xquest_datetime_string_split[0]);
        date_time.setTime(xquest_datetime_string_split[1]);
      }
      else
      {
        // Example: Fri Dec 18 12:28:42 2015
        UInt day = xquest_datetime_string_split[2].toInt();
        UInt year = xquest_datetime_string_split[4].toInt();
        UInt month = XQuestResultXMLHandler::months[xquest_datetime_string_split[1]];
        date_time.setDate(month, day, year);
        date_time.setTime(xquest_datetime_string_split[3]);
      }
    }

    // Extracts the position of the Cross-Link for intralinks and crosslinks
    void XQuestResultXMLHandler::getLinkPosition_(const xercesc::Attributes & attributes, std::pair<SignedSize, SignedSize> & pair)
    {
      String xlink_position = this->attributeAsString_(attributes, "xlinkposition");
      StringList xlink_position_split;
      StringUtils::split(xlink_position, "," ,xlink_position_split);
      //assert(xlink_position_split.size() == 2);

      pair.first = xlink_position_split[0].toInt();
      pair.second = xlink_position_split.size() == 2 ? xlink_position_split[1].toInt() : 0;
    }

    void XQuestResultXMLHandler::setPeptideEvidence_(const String & prot_string, PeptideHit & pep_hit)
    {
      StringList prot_list;
      StringUtils::split(prot_string, ",", prot_list);
      vector< PeptideEvidence > evidences;
      evidences.reserve(prot_list.size());

      for (StringList::const_iterator prot_list_it = prot_list.begin();
           prot_list_it != prot_list.end(); ++prot_list_it)
      {
        PeptideEvidence pep_ev;
        String accession = *prot_list_it;

        if (this->accessions_.find(accession) == this->accessions_.end())
        {
          this->accessions_.insert(accession);

          ProteinHit prot_hit;
          prot_hit.setAccession(accession);
          prot_hit.setMetaValue("target_decoy", accession.hasSubstring("decoy") ? "decoy" : "target");

          this->prot_ids_[0].getHits().push_back(prot_hit);
        }

        pep_ev.setProteinAccession(accession);
        pep_ev.setStart(PeptideEvidence::UNKNOWN_POSITION); // These information are not available in the xQuest result file
        pep_ev.setEnd(PeptideEvidence::UNKNOWN_POSITION);
        pep_ev.setAABefore(PeptideEvidence::UNKNOWN_AA);
        pep_ev.setAAAfter(PeptideEvidence::UNKNOWN_AA);

        evidences.push_back(pep_ev);
      }
      pep_hit.setPeptideEvidences(evidences);
    }

    // Assign all attributes in the peptide_id_attributes map to the MetaInfoInterface object
    void XQuestResultXMLHandler::addMetaValues_(MetaInfoInterface & meta_info_interface)
    {
      for (std::map<String, DataValue>::const_iterator it = this->peptide_id_meta_values_.begin();
           it != this->peptide_id_meta_values_.end(); ++it)
      {
        std::pair<String, DataValue> item = *it;
        meta_info_interface.setMetaValue(item.first, item.second);
      }
    }

    void XQuestResultXMLHandler::setMetaValue_(const String &  key , const DataValue &  datavalue , PeptideIdentification & pep_id, PeptideHit & alpha)
    {
      pep_id.setMetaValue(key, datavalue);
      if (this->load_to_peptideHit_)
      {
        alpha.setMetaValue(key, datavalue);
      }
    }
    void XQuestResultXMLHandler::setMetaValue_(const String &  key , const DataValue &  datavalue , PeptideIdentification & pep_id, PeptideHit & alpha, PeptideHit & beta)
    {
      this->setMetaValue_(key, datavalue, pep_id, alpha);
      if (this->load_to_peptideHit_)
      {
        beta.setMetaValue(key, datavalue);
      }
    }

    double XQuestResultXMLHandler::getMinScore() const
    {
      return this->min_score_;
    }

    double XQuestResultXMLHandler::getMaxScore() const
    {
      return this->max_score_;
    }

    UInt XQuestResultXMLHandler::getNumberOfHits() const
    {
      return this->n_hits_;
    }

    void XQuestResultXMLHandler::endElement(const XMLCh * const /*uri*/, const XMLCh * const /*local_name*/, const XMLCh * const qname)
    {
      String tag = XMLString::transcode(qname);
      if (tag == "spectrum_search")
      {
        // Push back spectrum search vector
        Size current_spectrum_size = this->current_spectrum_search_.size();
        if (current_spectrum_size >= this->min_n_ions_per_spectrum_)
        {
          /* Currently the correct rank order within the xQuest file is assumed
            vector< PeptideIdentification > newvec(current_spectrum_size);
            for (vector< PeptideIdentification>::const_iterator it = this->current_spectrum_search.begin();
                it != this->current_spectrum_search.end(); ++it)
            {
              int index = (int) it->getMetaValue("xl_rank") - 1;

              if (newvec[index].metaValueExists("xl_rank"))
              {
                LOG_ERROR << "ERROR: At least two hits with the same rank within the same spectrum" << endl;
                throw std::exception();
              }
              newvec[index] = *it;
            }
            this->csms_.push_back(newvec);
            */
          this->csms_.push_back(this->current_spectrum_search_);
        }
        this->current_spectrum_search_.clear();
      }
      else if (tag == "xquest_results")
      {
        ProteinIdentification::SearchParameters search_params(this->prot_ids_[0].getSearchParameters());
        //search_params.charges = ListUtils::concatenate(this->charges_, ",");
        //search_params.setMetaValue("precursor:min_charge", this->min_precursor_charge_);
        //search_params.setMetaValue("precursor:max_charge", this->max_precursor_charge_);
        DoubleList monolink_masses_list(this->monolinks_masses_.size());
        for (std::set<double>::const_iterator monolink_masses_it = this->monolinks_masses_.begin();
             monolink_masses_it != this->monolinks_masses_.end(); ++monolink_masses_it)
        {
          monolink_masses_list.push_back(*monolink_masses_it);
        }
        search_params.setMetaValue("cross_link:mass_monolink", DataValue(monolink_masses_list));

        this->prot_ids_[0].setSearchParameters(search_params);
      }
    }
    void XQuestResultXMLHandler::startElement(const XMLCh * const, const XMLCh * const, const XMLCh * const qname, const Attributes &attributes)
    {
      String tag = XMLString::transcode(qname);
      // Extract meta information from the xquest_results tag
      if (tag == "xquest_results")
      {
        // Decide whether this Block is original xQuest or OpenProXL
        String xquest_version = this->attributeAsString_(attributes, "xquest_version");
        this->is_openproxl_ = xquest_version.hasSubstring("XL");

        // Date and Time of Search
        DateTime date_time;
        this->extractDateTime_(this->attributeAsString_(attributes, "date"), date_time);
        this->prot_ids_[0].setDateTime(date_time);

        // Set the search parameters
        ProteinIdentification::SearchParameters search_params;

        // General
        if (this->is_openproxl_) // Enzyme via name
        {
          search_params.digestion_enzyme = dynamic_cast<const DigestionEnzymeProtein&>(*this->enzymes_db_->getEnzyme(this->attributeAsString_(attributes, "enzyme_name")));
        }
        else // Enzyme via enzyme number in xQuest
        {
          search_params.digestion_enzyme = dynamic_cast<const DigestionEnzymeProtein&>(*this->enzymes_db_->getEnzyme(XQuestResultXMLHandler::enzymes[this->attributeAsInt_(attributes, "enzyme_num")]));
        }

        search_params.missed_cleavages = this->attributeAsInt_(attributes, "missed_cleavages");
        search_params.db = this->attributeAsString_(attributes, "database");
        search_params.precursor_mass_tolerance = this->attributeAsDouble_(attributes, "ms1tolerance");
        String tolerancemeasure = this->attributeAsString_(attributes, this->is_openproxl_ ? "tolerancemeasure_ms1" : "tolerancemeasure");
        search_params.precursor_mass_tolerance_ppm = tolerancemeasure == "ppm";
        search_params.fragment_mass_tolerance = this->attributeAsDouble_(attributes, "ms2tolerance");
        String tolerancemeasure_ms2 = this->attributeAsString_(attributes, "tolerancemeasure_ms2");
        search_params.fragment_mass_tolerance_ppm = tolerancemeasure_ms2 != "Da";

        // Modifications
        vector< String > variable_mod_list;
        vector< String > variable_mod_split;
        StringUtils::split(this->attributeAsString_(attributes, "variable_mod"), ",", variable_mod_split);

        // Oxidation of M
        if (variable_mod_split[0] == "M")
        {
          variable_mod_list.push_back("Oxidation (M)");
        }
        search_params.variable_modifications = variable_mod_list;

        // Meta Values
        search_params.setMetaValue("input_decoys", DataValue(this->attributeAsString_(attributes, "database_dc")));
        search_params.setMetaValue("decoy_prefix", DataValue(1));
        search_params.setMetaValue("decoy_string", DataValue(XQuestResultXMLHandler::decoy_string));
        search_params.setMetaValue("fragment:mass_tolerance_xlinks", DataValue(this->attributeAsDouble_(attributes, "xlink_ms2tolerance")));

        this->prot_ids_[0].setSearchParameters(search_params);
      }
      else if (tag == "spectrum_search")
      {

        // Update retention time of light
        StringList rt_split;
        StringUtils::split(this->attributeAsString_(attributes, "rtsecscans"), ":", rt_split);
        this->rt_light_ = rt_split[0].toDouble();

        // Update min and max precursor charge
        UInt charge_precursor = this->attributeAsInt_(attributes, "charge_precursor");
        if (charge_precursor < this->min_precursor_charge_)
        {
          this->min_precursor_charge_ = charge_precursor;
        }
        if (charge_precursor > this->max_precursor_charge_)
        {
          this->max_precursor_charge_ = charge_precursor;
        }
      }
      else if (tag == "search_hit")
      {
        // Keep track of the charge if this hit
        UInt charge = this->attributeAsInt_(attributes, "charge");
        this->charges_.insert(charge);

        this->n_hits_++;
        PeptideIdentification peptide_identification;

        // Set Attributes of Peptide Identification
        peptide_identification.setMZ(this->attributeAsDouble_(attributes, "mz"));
        peptide_identification.setRT(this->rt_light_);
        peptide_identification.setScoreType("OpenXQuest:combined score"); // Needed, since hard-coded in MzIdentMLHandler

        PeptideHit peptide_hit_alpha;
        PeptideHit peptide_hit_beta;
        vector<PeptideHit> peptide_hits;
        // XL Type, determined by "type"
        String xlink_type_string = this->attributeAsString_(attributes, "type");
        String prot1_string = this->attributeAsString_(attributes, "prot1");

        // Decide if decoy for alpha
        DataValue target_decoy = DataValue(prot1_string.hasSubstring("decoy") ? "decoy" : "target");
        peptide_identification.setMetaValue("target_decoy", target_decoy);
        peptide_hit_alpha.setMetaValue("target_decoy", target_decoy);

        // Set xl_chain meta value for alpha
        peptide_hit_alpha.setMetaValue("xl_chain", "MS:1002509");

        // Attributes of peptide_hit_alpha
        double score = this->attributeAsDouble_(attributes, "score");
        DataValue xlinkermass = DataValue(this->attributeAsDouble_(attributes, "xlinkermass"));

        // Set minscore and maxscore encountered
        if (score < this->min_score_)
        {
          this->min_score_ = score;
        }
        if (score > this->max_score_)
        {
          this->max_score_ = score;
        }
        peptide_hit_alpha.setScore(score);

        String seq1 = String(this->attributeAsString_(attributes, "seq1"));
        peptide_hit_alpha.setSequence(AASequence::fromString(seq1.substitute("X", "M(Oxidation)")));
        peptide_hit_alpha.setCharge(charge);

        // Get common attributes of Peptide Identification
        this->peptide_id_meta_values_["OpenXQuest:id"] = DataValue(this->attributeAsString_(attributes, "id"));
        this->peptide_id_meta_values_["OpenXQuest:xlinkermass"] = xlinkermass;
        this->peptide_id_meta_values_["OpenXQuest:wTIC"] = DataValue(this->attributeAsDouble_(attributes, "wTIC"));
        this->peptide_id_meta_values_["OpenXQuest:percTIC"] = DataValue(this->attributeAsDouble_(attributes, "TIC"));
        this->peptide_id_meta_values_["xl_rank"] = DataValue(this->attributeAsInt_(attributes, "search_hit_rank"));
        this->peptide_id_meta_values_["OpenXQuest:intsum"] = DataValue(this->attributeAsDouble_(attributes, "intsum")/100);
        this->peptide_id_meta_values_["OpenXQuest:match-odds"] = DataValue(this->attributeAsDouble_(attributes, "match_odds"));
        this->peptide_id_meta_values_["OpenXQuest:score"] = DataValue(score);
        this->peptide_id_meta_values_["OpenXQuest:error_rel"] = DataValue(this->attributeAsDouble_(attributes, "error_rel"));
        this->peptide_id_meta_values_["OpenXQuest:structure"] = DataValue(this->attributeAsString_(attributes, "structure"));

        assert(this->peptide_id_meta_values_["OpenXQuest:id"] != DataValue::EMPTY);
        assert(this->peptide_id_meta_values_["OpenXQuest:xlinkermass"] != DataValue::EMPTY);
        assert(this->peptide_id_meta_values_["OpenXQuest:wTIC"]  != DataValue::EMPTY);
        assert(this->peptide_id_meta_values_["OpenXQuest:percTIC"] != DataValue::EMPTY);
        assert(this->peptide_id_meta_values_["OpenXQuest:intsum"] != DataValue::EMPTY);
        assert(this->peptide_id_meta_values_["OpenXQuest:match-odds"] != DataValue::EMPTY);
        assert(this->peptide_id_meta_values_["xl_rank"] != DataValue::EMPTY);
        assert(this->peptide_id_meta_values_["OpenXQuest:score"] != DataValue::EMPTY);
        assert(this->peptide_id_meta_values_["OpenXQuest:error_rel"] != DataValue::EMPTY);
        assert(this->peptide_id_meta_values_["OpenXQuest:structure"] != DataValue::EMPTY);

        this->addMetaValues_(peptide_identification);

        // Store common attributes in Peptide Identification
        // If requested, also write to the peptide_hit_alpha
        if (this->load_to_peptideHit_)
        {
          this->addMetaValues_(peptide_hit_alpha);
        }

        // Store specific stuff for peptide hit alpha
        peptide_hit_alpha.setMetaValue("OpenXQuest:num_of_matched_ions",
                                       DataValue(this->attributeAsInt_(attributes, "num_of_matched_ions_alpha")));
        peptide_hit_alpha.setMetaValue("OpenXQuest:prot", DataValue(prot1_string));
        peptide_hit_alpha.setMetaValue("xl_mass", xlinkermass);

        // Set peptide Evidences for Alpha (need one for each accession in the prot1_string)
        this->setPeptideEvidence_(prot1_string, peptide_hit_alpha);

        // Switch on Cross-link type
        if (xlink_type_string == "xlink")
        {
          // Set the cross Link Mass
          ProteinIdentification::SearchParameters search_params(this->prot_ids_[0].getSearchParameters());
          search_params.setMetaValue("cross_link:mass", DataValue(this->attributeAsDouble_(attributes, "xlinkermass")));
          this->prot_ids_[0].setSearchParameters(search_params);

          peptide_hit_beta.setScore(score);

          String seq2 = String(this->attributeAsString_(attributes, "seq2"));
          peptide_hit_beta.setSequence(AASequence::fromString(seq2.substitute("X", "M(Oxidation)")));
          peptide_hit_beta.setCharge(charge);

          // If requested, also write to the peptide_hit_beta
          if (this->load_to_peptideHit_)
          {
            this->addMetaValues_(peptide_hit_beta);
          }
          // Set xl_type
          this->setMetaValue_("xl_type", DataValue("cross-link"), peptide_identification, peptide_hit_alpha, peptide_hit_beta);

          // Set xl positions, depends on xl_type
          std::pair<SignedSize, SignedSize> positions;
          this->getLinkPosition_(attributes, positions);
          peptide_hit_alpha.setMetaValue("xl_pos", DataValue(positions.first - 1));
          peptide_hit_beta.setMetaValue("xl_pos", DataValue(positions.second - 1));

          // Protein
          String prot2_string = this->attributeAsString_(attributes, "prot2");

          // Decide if decoy for beta
          if (prot2_string.hasSubstring("decoy"))
          {
            peptide_identification.setMetaValue("target_decoy", DataValue("decoy"));
            peptide_hit_beta.setMetaValue("target_decoy", DataValue("decoy"));
          }
          else
          {
            peptide_hit_beta.setMetaValue("target_decoy", DataValue("target"));
          }

          //  Set xl_chain meta value for beta
          peptide_hit_beta.setMetaValue("xl_chain", "MS:1002510");

          // Set peptide_hit specific stuff
          peptide_hit_beta.setMetaValue("OpenXQuest:num_of_matched_ions",
                                        DataValue(this->attributeAsInt_(attributes, "num_of_matched_ions_beta")));
          peptide_hit_beta.setMetaValue("OpenXQuest:prot", DataValue(prot2_string));
          peptide_hit_beta.setMetaValue("xl_mass", xlinkermass);

          // Set Peptide Evidences for Beta
          this->setPeptideEvidence_(prot2_string, peptide_hit_beta);

          // Determine if protein is intra/inter protein, check all protein ID combinations
          StringList prot1_list;
          prot1_string.split(",", prot1_list);
          StringList prot2_list;
          prot2_string.split( ",", prot2_list);

          for (StringList::const_iterator it1 = prot1_list.begin(); it1 != prot1_list.end(); ++it1)
          {
            for (StringList::const_iterator it2 = prot2_list.begin(); it2 != prot2_list.end(); ++it2)
            {
              String s1 = *it1;
              String s2 = *it2;
              s1.substitute("reverse_", "");
              s2.substitute("reverse_", "");
              s1.substitute(XQuestResultXMLHandler::decoy_string, "");
              s2.substitute(XQuestResultXMLHandler::decoy_string, "");

              this->setMetaValue_((s1.compare(s2) == 0) ? "OpenXQuest:is_intraprotein" : "OpenXQuest:is_interprotein",
                                 DataValue(), peptide_identification, peptide_hit_alpha, peptide_hit_beta);
            }
          }
        }
        else if (xlink_type_string == "intralink")
        {
          // xl type
          this->setMetaValue_("xl_type", DataValue("loop-link"), peptide_identification, peptide_hit_alpha);

          // Set xl positions, depends on xl_type
          std::pair<SignedSize, SignedSize> positions;
          this->getLinkPosition_(attributes, positions);
          peptide_hit_alpha.setMetaValue("xl_pos", DataValue(positions.first - 1));
          peptide_hit_alpha.setMetaValue("xl_pos2", DataValue(positions.second - 1));
        }
        else if (xlink_type_string == "monolink")
        {
          // Set the monolink mass
          this->monolinks_masses_.insert(this->attributeAsDouble_(attributes, "xlinkermass"));

          // xl_type
          this->setMetaValue_("xl_type", DataValue("mono-link"),peptide_identification,peptide_hit_alpha);

          std::pair< SignedSize, SignedSize > xlink_pos;
          this->getLinkPosition_(attributes, xlink_pos);
          peptide_hit_alpha.setMetaValue("xl_pos", DataValue(xlink_pos.first - 1));
        }
        else
        {
          LOG_ERROR << "ERROR: Unsupported Cross-Link type: " << xlink_type_string << endl;
          throw std::exception();
        }

        // Finalize this record
        peptide_hits.push_back(peptide_hit_alpha);

        if (peptide_hit_beta.metaValueExists("xl_pos"))
        {
          peptide_hits.push_back(peptide_hit_beta);
        }

        peptide_identification.setHits(peptide_hits);
        this->peptide_id_meta_values_.clear();
        this->current_spectrum_search_.push_back(peptide_identification);
      }
    }
  }   // namespace Internal
} // namespace OpenMS<|MERGE_RESOLUTION|>--- conflicted
+++ resolved
@@ -38,13 +38,8 @@
 #include <OpenMS/DATASTRUCTURES/StringUtils.h>
 
 #include <boost/assign/list_of.hpp>
-<<<<<<< HEAD
-=======
-#include <iostream>
-#include <utility>
 
 #include <cassert>
->>>>>>> daae6062
 
 using namespace std;
 using namespace xercesc;
