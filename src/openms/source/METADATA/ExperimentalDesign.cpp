// --------------------------------------------------------------------------
//                   OpenMS -- Open-Source Mass Spectrometry
// --------------------------------------------------------------------------
// Copyright The OpenMS Team -- Eberhard Karls University Tuebingen,
// ETH Zurich, and Freie Universitaet Berlin 2002-2018.
//
// This software is released under a three-clause BSD license:
//  * Redistributions of source code must retain the above copyright
//    notice, this list of conditions and the following disclaimer.
//  * Redistributions in binary form must reproduce the above copyright
//    notice, this list of conditions and the following disclaimer in the
//    documentation and/or other materials provided with the distribution.
//  * Neither the name of any author or any participating institution
//    may be used to endorse or promote products derived from this software
//    without specific prior written permission.
// For a full list of authors, refer to the file AUTHORS.
// --------------------------------------------------------------------------
// THIS SOFTWARE IS PROVIDED BY THE COPYRIGHT HOLDERS AND CONTRIBUTORS "AS IS"
// AND ANY EXPRESS OR IMPLIED WARRANTIES, INCLUDING, BUT NOT LIMITED TO, THE
// IMPLIED WARRANTIES OF MERCHANTABILITY AND FITNESS FOR A PARTICULAR PURPOSE
// ARE DISCLAIMED. IN NO EVENT SHALL ANY OF THE AUTHORS OR THE CONTRIBUTING
// INSTITUTIONS BE LIABLE FOR ANY DIRECT, INDIRECT, INCIDENTAL, SPECIAL,
// EXEMPLARY, OR CONSEQUENTIAL DAMAGES (INCLUDING, BUT NOT LIMITED TO,
// PROCUREMENT OF SUBSTITUTE GOODS OR SERVICES; LOSS OF USE, DATA, OR PROFITS;
// OR BUSINESS INTERRUPTION) HOWEVER CAUSED AND ON ANY THEORY OF LIABILITY,
// WHETHER IN CONTRACT, STRICT LIABILITY, OR TORT (INCLUDING NEGLIGENCE OR
// OTHERWISE) ARISING IN ANY WAY OUT OF THE USE OF THIS SOFTWARE, EVEN IF
// ADVISED OF THE POSSIBILITY OF SUCH DAMAGE.
//
// --------------------------------------------------------------------------
// $Maintainer: Timo Sachsenberg $
// $Authors: Timo Sachsenberg $
// --------------------------------------------------------------------------

#include <OpenMS/KERNEL/StandardTypes.h>

#include <OpenMS/METADATA/ExperimentalDesign.h>
#include <OpenMS/SYSTEM/File.h>
#include <OpenMS/FORMAT/TextFile.h>
#include <OpenMS/DATASTRUCTURES/ListUtils.h>

#include <QtCore/QString>
#include <QtCore/QFileInfo>

#include <iostream>

using namespace std;

namespace OpenMS
{
    using MSFileSection = std::vector<ExperimentalDesign::MSFileSection>;

    ExperimentalDesign::SampleSection::SampleSection(
        std::vector< std::vector < String > > _content,
        std::map< unsigned, Size > _sample_to_rowindex,
        std::map< String, Size > _columnname_to_columnindex
      ) : 
      content_(_content),
      sample_to_rowindex_(_sample_to_rowindex),
      columnname_to_columnindex_(_columnname_to_columnindex) 
    {    
    }

    ExperimentalDesign::ExperimentalDesign(
      ExperimentalDesign::MSFileSection msfile_section, 
      ExperimentalDesign::SampleSection sample_section) : 
        msfile_section_(msfile_section), 
        sample_section_(sample_section)
    {
      sort_();
      checkValidMSFileSection_();
    }

    ExperimentalDesign ExperimentalDesign::fromConsensusMap(const ConsensusMap &cm)
    {
      ExperimentalDesign experimental_design;

      // path of the original MS run (mzML / raw file)
      StringList ms_run_paths;
      cm.getPrimaryMSRunPath(ms_run_paths);

      // no fractionation -> as many fraction_groups as samples
      // each consensus element corresponds to one sample abundance
      size_t sample(1);
      ExperimentalDesign::MSFileSection msfile_section;
      for (const auto &f : ms_run_paths)
      {
        ExperimentalDesign::MSFileSectionEntry r;
        r.path = f;
        r.fraction = 1;
        r.sample = sample;
        r.fraction_group = sample;
        r.label = 1; // TODO MULTIPLEXING: adapt for non-label-free
        msfile_section.push_back(r);
        ++sample;
      }
      experimental_design.setMSFileSection(msfile_section);
      LOG_INFO << "Experimental design (ConsensusMap derived):\n"
               << "  files: " << experimental_design.getNumberOfMSFiles()
               << "  fractions: " << experimental_design.getNumberOfFractions()
               << "  labels: " << experimental_design.getNumberOfLabels()
               << "  samples: " << experimental_design.getNumberOfSamples() << "\n"
               << endl;
      return experimental_design;
    }

    ExperimentalDesign ExperimentalDesign::fromFeatureMap(const FeatureMap &fm)
    {
      ExperimentalDesign experimental_design;
      // path of the original MS run (mzML / raw file)
      StringList ms_paths;
      fm.getPrimaryMSRunPath(ms_paths);

      if (ms_paths.size() != 1)
      {
        throw Exception::MissingInformation(
          __FILE__,
          __LINE__,
          OPENMS_PRETTY_FUNCTION,
          "FeatureMap annotated with " + String(ms_paths.size()) + " MS files. Must be exactly one.");
      }

      // Feature map is simple. One file, one fraction, one sample, one fraction_group
      ExperimentalDesign::MSFileSectionEntry r;
      r.path = ms_paths[0];
      r.fraction = 1;
      r.sample = 1;
      r.fraction_group = 1;
      r.label = 1;

      ExperimentalDesign::MSFileSection rows(1, r);
      experimental_design.setMSFileSection(rows);
      LOG_INFO << "Experimental design (FeatureMap derived):\n"
               << "  files: " << experimental_design.getNumberOfMSFiles()
               << "  fractions: " << experimental_design.getNumberOfFractions()
               << "  labels: " << experimental_design.getNumberOfLabels()
               << "  samples: " << experimental_design.getNumberOfSamples() << "\n"
               << endl;
      return experimental_design;
    }

    ExperimentalDesign ExperimentalDesign::fromIdentifications(const vector <ProteinIdentification> &proteins)
    {
      ExperimentalDesign experimental_design;
      // path of the original MS files (mzML / raw file)
      StringList ms_run_paths;
      for (const auto &protein : proteins)
      {
        StringList tmp_ms_run_paths;
        protein.getPrimaryMSRunPath(tmp_ms_run_paths);
        if (tmp_ms_run_paths.size() != 1)
        {
          throw Exception::MissingInformation(
            __FILE__,
            __LINE__,
            OPENMS_PRETTY_FUNCTION,
            "ProteinIdentification annotated with " + String(tmp_ms_run_paths.size()) +
            " MS files. Must be exactly one.");
        }
        ms_run_paths.push_back(tmp_ms_run_paths[0]);
      }

      // no fractionation -> as many fraction_groups as samples
      // each identification run corresponds to one sample abundance
      unsigned sample(1);
      ExperimentalDesign::MSFileSection rows;
      for (const auto &f : ms_run_paths)
      {
        ExperimentalDesign::MSFileSectionEntry r;
        r.path = f;
        r.fraction = 1;
        r.sample = sample;
        r.fraction_group = sample;
        r.label = 1;

        rows.push_back(r);
        ++sample;
      }
      experimental_design.setMSFileSection(rows);
      LOG_INFO << "Experimental design (Identification derived):\n"
               << "  files: " << experimental_design.getNumberOfMSFiles()
               << "  fractions: " << experimental_design.getNumberOfFractions()
               << "  labels: " << experimental_design.getNumberOfLabels()
               << "  samples: " << experimental_design.getNumberOfSamples() << "\n"
               << endl;
      return experimental_design;
    }

    map<unsigned, vector<String> > ExperimentalDesign::getFractionToMSFilesMapping() const
    {
      map<unsigned, vector<String> > ret;

      for (MSFileSectionEntry const& r : msfile_section_)
      {
        ret[r.fraction].emplace_back(r.path);
      }
      return ret;
    }

    map<pair<String, unsigned>, unsigned> ExperimentalDesign::pathLabelMapper_(
            const bool basename,
            unsigned (*f)(const ExperimentalDesign::MSFileSectionEntry &entry)) const
    {
      map<pair<String, unsigned>, unsigned> ret;
      for (MSFileSectionEntry const& r : msfile_section_)
      {
        const String path = String(r.path);
        pair<String, unsigned> tpl = make_pair((basename ? File::basename(path) : path), r.label);
        ret[tpl] = f(r);
      }
      return ret;
    }

    map<pair<String, unsigned>, unsigned> ExperimentalDesign::getPathLabelToSampleMapping(
            const bool basename) const
    {
      return pathLabelMapper_(basename, [](const MSFileSectionEntry &r)
      { return r.sample; });
    }

    map<pair<String, unsigned>, unsigned> ExperimentalDesign::getPathLabelToFractionMapping(
            const bool basename) const
    {
      return pathLabelMapper_(basename, [](const MSFileSectionEntry &r)
      { return r.fraction; });
    }

    map<pair<String, unsigned>, unsigned> ExperimentalDesign::getPathLabelToFractionGroupMapping(
            const bool basename) const
    {
      return pathLabelMapper_(basename, [](const MSFileSectionEntry &r)
      { return r.fraction_group; });
    }

    bool ExperimentalDesign::sameNrOfMSFilesPerFraction() const
    {
      map<unsigned, vector<String>> frac2files = getFractionToMSFilesMapping();
      if (frac2files.size() <= 1) { return true; }

      Size files_per_fraction(0);
      for (auto const &f : frac2files)
      {
        if (files_per_fraction == 0) // first fraction, initialize
        {
          files_per_fraction = f.second.size();
        }
        else // fraction >= 2
        {
          // different number of associated MS files?
          if (f.second.size() != files_per_fraction)
          {
            return false;
          }
        }
      }
      return true;
    }

    const ExperimentalDesign::MSFileSection& ExperimentalDesign::getMSFileSection() const
    {
      return msfile_section_;
    }

    void ExperimentalDesign::setMSFileSection(const MSFileSection& msfile_section)
    {
      msfile_section_ = msfile_section;
      sort_();
      checkValidMSFileSection_();
    }

    void ExperimentalDesign::setSampleSection(const SampleSection& sample_section)
    {
      sample_section_ = sample_section;
    }

    unsigned ExperimentalDesign::getNumberOfSamples() const
    {
      if (msfile_section_.empty()) { return 0; }
      return std::max_element(msfile_section_.begin(), msfile_section_.end(),
                              [](const MSFileSectionEntry& f1, const MSFileSectionEntry& f2)
                              {
                                return f1.sample < f2.sample;
                              })->sample;
    }

    unsigned ExperimentalDesign::getNumberOfFractions() const
    {
      if (msfile_section_.empty()) { return 0; }
      return std::max_element(msfile_section_.begin(), msfile_section_.end(),
                              [](const MSFileSectionEntry& f1, const MSFileSectionEntry& f2)
                              {
                                  return f1.fraction < f2.fraction;
                              })->fraction;
    }

    // @return the number of labels per file
    unsigned ExperimentalDesign::getNumberOfLabels() const
    {
      if (msfile_section_.empty()) { return 0; }
      return std::max_element(msfile_section_.begin(), msfile_section_.end(),
                              [](const MSFileSectionEntry& f1, const MSFileSectionEntry& f2)
                              {
                                return f1.fraction < f2.fraction;
                              })->label;
    }

    // @return the number of MS files (= fractions * fraction_groups)
    unsigned ExperimentalDesign::getNumberOfMSFiles() const
    {
      std::set<std::string> unique_paths;
      for (auto const & r : msfile_section_) { unique_paths.insert(r.path); }
      return unique_paths.size();
    }

    bool ExperimentalDesign::isFractionated() const
    {
      std::vector<unsigned> fractions = this->getFractions();
      std::set<unsigned> fractions_set(fractions.begin(), fractions.end());
      return fractions_set.size() < 2;
    }

    unsigned ExperimentalDesign::getNumberOfFractionGroups() const
    {
      if (msfile_section_.empty()) { return 0; }
      return std::max_element(msfile_section_.begin(), msfile_section_.end(),
                              [](const MSFileSectionEntry& f1, const MSFileSectionEntry& f2)
                              {
                                  return f1.fraction_group < f2.fraction_group;
                              })->fraction_group;
    }

    unsigned ExperimentalDesign::getSample(unsigned fraction_group, unsigned label)
    {
      return std::find_if(msfile_section_.begin(), msfile_section_.end(),
                          [&fraction_group, &label](const MSFileSectionEntry& r)
                          {
                              return r.fraction_group == fraction_group && r.label == label;
                          })->sample;
    }

    const ExperimentalDesign::SampleSection& ExperimentalDesign::getSampleSection() const
    {
      return sample_section_;
    }

    std::vector< String > ExperimentalDesign::getFileNames(const bool basename) const
    {
      std::vector<String> filenames;
      for (const MSFileSectionEntry& row : msfile_section_)
      {
        const String path = String(row.path);
        filenames.push_back(basename ? path : File::basename(path));
      }
      return filenames;
    }

    template<typename T>
    void ExperimentalDesign::errorIfAlreadyExists(std::set<T> &container, T &item, const String &message)
    {
      if (container.find(item) != container.end())
      {
       throw Exception::MissingInformation(
       __FILE__,
       __LINE__,
        OPENMS_PRETTY_FUNCTION, message);
      }
      container.insert(item);
    }

    void ExperimentalDesign::checkValidMSFileSection_()
    {
      if (getNumberOfMSFiles() == 0)
      {
        throw Exception::MissingInformation(
        __FILE__,
        __LINE__,
        OPENMS_PRETTY_FUNCTION,
        "No MS files provided.");
      }

    std::set< std::tuple< unsigned, unsigned, unsigned > > fractiongroup_fraction_sample_set;
    std::set< std::tuple< unsigned, unsigned, unsigned > > fractiongroup_fraction_label_set;
    std::set< std::tuple< std::string, unsigned > > path_label_set;
    std::map< std::tuple< unsigned, unsigned >, std::set< unsigned > > fractiongroup_label_to_sample;

    for (const MSFileSectionEntry& row : msfile_section_)
    {
      // Fail if sample section does not contain the fraction_group
      if (sample_section_.hasSample(row.sample) == false)
      {
        throw Exception::MissingInformation(
        __FILE__,
        __LINE__,
        OPENMS_PRETTY_FUNCTION,
        "Sample Section does not contain sample for fraction group " + String(row.fraction_group));
      }

      // FRACTIONGROUP_FRACTION_SAMPLE TUPLE
      std::tuple<unsigned, unsigned, unsigned> fractiongroup_fraction_sample = std::make_tuple(row.fraction_group, row.fraction, row.sample);
      errorIfAlreadyExists(
        fractiongroup_fraction_sample_set,
        fractiongroup_fraction_sample,
      "(Fraction Group, Fraction, Sample) combination can only appear once");

      // FRACTIONGROUP__FRACTION_CHANNEL TUPLE
      std::tuple<unsigned, unsigned, unsigned> fractiongroup_fraction_label = std::make_tuple(row.fraction_group, row.fraction, row.label);
      errorIfAlreadyExists(
        fractiongroup_fraction_label_set,
        fractiongroup_fraction_label,
      "(Fraction Group, Fraction, Label) combination can only appear once");


      // PATH_CHANNEL_TUPLE
      std::tuple<std::string, unsigned> path_label = std::make_tuple(row.path, row.label);
      errorIfAlreadyExists(
        path_label_set,
        path_label,
        "(Path, Label) combination can only appear once");

      // FRACTIONGROUP_CHANNEL TUPLE
      std::tuple<unsigned, unsigned> fractiongroup_label = std::make_tuple(row.fraction_group, row.label);
      fractiongroup_label_to_sample[fractiongroup_label].insert(row.sample);

      if (fractiongroup_label_to_sample[fractiongroup_label].size() > 1)
      {
        throw Exception::MissingInformation(
          __FILE__,
          __LINE__,
          OPENMS_PRETTY_FUNCTION,
          "Multiple Samples encountered for the same fraction group and the same label");
      }
    }
  }

  std::vector<unsigned> ExperimentalDesign::getLabels() const
  {
    std::vector<unsigned> labels;
    for (const MSFileSectionEntry &row : msfile_section_)
    {
      labels.push_back(row.label);
    }
    return labels;
  }

  std::vector<unsigned> ExperimentalDesign::getFractions() const
  {
    std::vector<unsigned> fractions;
    for (const MSFileSectionEntry &row : msfile_section_)
    {
      fractions.push_back(row.fraction);
    }
    return fractions;
  }

  void ExperimentalDesign::sort_()
  {
    std::sort(msfile_section_.begin(), msfile_section_.end(),
      [](const MSFileSectionEntry& a, const MSFileSectionEntry& b)
      {
<<<<<<< HEAD
        return std::tie(a.fraction_group, a.fraction, a.channel, a.sample, a.path) <
               std::tie(b.fraction_group, b.fraction, b.channel, b.sample, b.path);
=======
        return std::tie(a.fraction_group, a.fraction, a.label, a.sample, a.path) <
          std::tie(b.fraction_group, b.fraction, b.label, b.sample, b.path);
>>>>>>> 377daf74
      });
  }

  /* Implementations of SampleSection */

  std::set<unsigned> ExperimentalDesign::SampleSection::getSamples() const
  {
    std::set<unsigned> samples;
    for (const auto &kv : sample_to_rowindex_)
    {
      samples.insert(kv.first);
    }
    return samples;
  }

  std::set< String > ExperimentalDesign::SampleSection::getFactors() const
  {
    std::set<String> factors;
    for (const auto &kv : columnname_to_columnindex_)
    {
      factors.insert(kv.first);
    }
    return factors;
  }

  bool ExperimentalDesign::SampleSection::hasSample(const unsigned sample) const
  {
    return sample_to_rowindex_.find(sample) != sample_to_rowindex_.end();
  }

  bool ExperimentalDesign::SampleSection::hasFactor(const String &factor) const
  {
    return columnname_to_columnindex_.find(factor) != columnname_to_columnindex_.end();
  }

  String ExperimentalDesign::SampleSection::getFactorValue(const unsigned sample, const String &factor)
  {
   if (! hasSample(sample))
   {
    throw Exception::MissingInformation(
                __FILE__,
                __LINE__,
                OPENMS_PRETTY_FUNCTION,
                "Sample " + String(sample) + " is not present in the Experimental Design");
   }
   if (! hasFactor(factor))
   {
    throw Exception::MissingInformation(
                __FILE__,
                __LINE__,
                OPENMS_PRETTY_FUNCTION,
                "Factor " + factor + " is not present in the Experimental Design");
   }
   StringList sample_row = content_[sample_to_rowindex_[sample]];
   const Size col_index = columnname_to_columnindex_[factor];
   return sample_row[col_index];
  }
}<|MERGE_RESOLUTION|>--- conflicted
+++ resolved
@@ -457,13 +457,8 @@
     std::sort(msfile_section_.begin(), msfile_section_.end(),
       [](const MSFileSectionEntry& a, const MSFileSectionEntry& b)
       {
-<<<<<<< HEAD
-        return std::tie(a.fraction_group, a.fraction, a.channel, a.sample, a.path) <
-               std::tie(b.fraction_group, b.fraction, b.channel, b.sample, b.path);
-=======
         return std::tie(a.fraction_group, a.fraction, a.label, a.sample, a.path) <
-          std::tie(b.fraction_group, b.fraction, b.label, b.sample, b.path);
->>>>>>> 377daf74
+               std::tie(b.fraction_group, b.fraction, b.label, b.sample, b.path);
       });
   }
 
