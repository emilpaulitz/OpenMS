// --------------------------------------------------------------------------
//                   OpenMS -- Open-Source Mass Spectrometry
// --------------------------------------------------------------------------
// Copyright The OpenMS Team -- Eberhard Karls University Tuebingen,
// ETH Zurich, and Freie Universitaet Berlin 2002-2020.
//
// This software is released under a three-clause BSD license:
//  * Redistributions of source code must retain the above copyright
//    notice, this list of conditions and the following disclaimer.
//  * Redistributions in binary form must reproduce the above copyright
//    notice, this list of conditions and the following disclaimer in the
//    documentation and/or other materials provided with the distribution.
//  * Neither the name of any author or any participating institution
//    may be used to endorse or promote products derived from this software
//    without specific prior written permission.
// For a full list of authors, refer to the file AUTHORS.
// --------------------------------------------------------------------------
// THIS SOFTWARE IS PROVIDED BY THE COPYRIGHT HOLDERS AND CONTRIBUTORS "AS IS"
// AND ANY EXPRESS OR IMPLIED WARRANTIES, INCLUDING, BUT NOT LIMITED TO, THE
// IMPLIED WARRANTIES OF MERCHANTABILITY AND FITNESS FOR A PARTICULAR PURPOSE
// ARE DISCLAIMED. IN NO EVENT SHALL ANY OF THE AUTHORS OR THE CONTRIBUTING
// INSTITUTIONS BE LIABLE FOR ANY DIRECT, INDIRECT, INCIDENTAL, SPECIAL,
// EXEMPLARY, OR CONSEQUENTIAL DAMAGES (INCLUDING, BUT NOT LIMITED TO,
// PROCUREMENT OF SUBSTITUTE GOODS OR SERVICES; LOSS OF USE, DATA, OR PROFITS;
// OR BUSINESS INTERRUPTION) HOWEVER CAUSED AND ON ANY THEORY OF LIABILITY,
// WHETHER IN CONTRACT, STRICT LIABILITY, OR TORT (INCLUDING NEGLIGENCE OR
// OTHERWISE) ARISING IN ANY WAY OUT OF THE USE OF THIS SOFTWARE, EVEN IF
// ADVISED OF THE POSSIBILITY OF SUCH DAMAGE.
//
// --------------------------------------------------------------------------
// $Maintainer: Timo Sachsenberg $
// $Authors: Marc Sturm $
// --------------------------------------------------------------------------

#pragma once

// OpenMS_GUI config
#include <OpenMS/VISUAL/OpenMS_GUIConfig.h>

#include <OpenMS/DATASTRUCTURES/String.h>
#include <OpenMS/DATASTRUCTURES/OSWData.h>
#include <OpenMS/KERNEL/StandardTypes.h>
#include <OpenMS/KERNEL/MSExperiment.h>
#include <OpenMS/KERNEL/OnDiscMSExperiment.h>
#include <OpenMS/KERNEL/FeatureMap.h>
#include <OpenMS/KERNEL/ConsensusMap.h>
#include <OpenMS/METADATA/PeptideIdentification.h>
#include <OpenMS/METADATA/ProteinIdentification.h>
#include <OpenMS/VISUAL/LogWindow.h>
#include <OpenMS/VISUAL/MultiGradient.h>
#include <OpenMS/VISUAL/ANNOTATION/Annotations1DContainer.h>
#include <OpenMS/FILTERING/DATAREDUCTION/DataFilters.h>

#include <boost/shared_ptr.hpp>

#include <vector>
#include <bitset>

namespace OpenMS
{
  /**
  @brief Class that stores the data for one layer

  The data for a layer can be peak data, feature data (feature, consensus),
  chromatogram or peptide identification data. 

  For 2D and 3D data, the data is generally accessible through getPeakData()
  while features are accessible through getFeatureMap() and getConsensusMap().
  For 1D data, the current spectrum must be accessed through
  getCurrentSpectrum().

  Peak data is stored using a shared pointer to an MSExperiment data structure
  as well as a shared pointer to a OnDiscMSExperiment data structure. Note that
  the actual data may not be in memory as this is not efficient for large files
  and therefore may have to be retrieved from disk on-demand. 

  @note The spectrum for 1D viewing retrieved through getCurrentSpectrum() is a
  copy of the actual raw data and *different* from the one retrieved through
  getPeakData()[index]. Any changes to applied to getCurrentSpectrum() are
  non-persistent and will be gone the next time the cache is updated.
  Persistent changes can be applied to getPeakDataMuteable() and will be
  available on the next cache update.

  @note Layer is mainly used as a member variable of PlotCanvas which holds
  a vector of LayerData objects.

  @ingroup PlotWidgets
  */
  class OPENMS_GUI_DLLAPI LayerDataBase
  {
public:
    /** @name Type definitions */
    //@{
    /// Dataset types.
    /// Order in the enum determines the order in which layer types are drawn.
    enum DataType
    {
      DT_PEAK,            ///< Spectrum profile or centroided data
      DT_CHROMATOGRAM,    ///< Chromatogram data
      DT_FEATURE,         ///< Feature data
      DT_CONSENSUS,       ///< Consensus feature data
      DT_IDENT,           ///< Peptide identification data
      DT_UNKNOWN          ///< Undefined data type indicating an error
    };

    /// Label used in visualization
    enum LabelType
    {
      L_NONE,          ///< No label is displayed
      L_INDEX,         ///< The element number is used
      L_META_LABEL,    ///< The 'label' meta information is used
      L_ID,            ///< The best peptide hit of the first identification run is used
      L_ID_ALL,        ///< All peptide hits of the first identification run are used
      SIZE_OF_LABEL_TYPE
    };

    /// Label names
    static const std::string NamesOfLabelType[SIZE_OF_LABEL_TYPE];

    //@}

    /// Default constructor
    LayerDataBase() = default;

    /// no Copy-ctor (should not be needed)
    LayerDataBase(const LayerDataBase& ld) = delete;

    /// no assignment operator (should not be needed)
    LayerDataBase& operator=(const LayerDataBase& ld) = delete;

    /// move Ctor
    LayerDataBase(LayerDataBase&& ld) = default;

    /// move assignment
    LayerDataBase& operator=(LayerDataBase&& ld) = default;

    /// Destructor
    virtual ~LayerDataBase() = default;

    const String& getName() const
    {
      return name_;
    }

    void setName(const String& new_name)
    {
      name_ = new_name;
    }

    /// get name augmented with attributes, e.g. [flipped], or '*' if modified
    String getDecoratedName() const;

    /**
    @brief Update ranges of all data structures

    Updates ranges of all tracked data structures 
    (spectra, chromatograms, features etc).
    */
    virtual void updateRanges() = 0;

    /// Returns the minimum intensity of the internal data, depending on type
    virtual float getMinIntensity() const = 0;

    /// Returns the maximum intensity of the internal data, depending on type
    virtual float getMaxIntensity() const = 0;

    /// if this layer is visible
    bool visible;

    /// data type (peak or feature data)
    DataType type;

    /// file name of the file the data comes from (if available)
    String filename;

    /// Filters to apply before painting
    DataFilters filters;

protected:
    /// layer name
    String name_;

    /// Flag that indicates if the layer data can be modified (so far used for features only)
    bool modifiable_;

    /// Flag that indicates that the layer data was modified since loading it
    bool modified_;
    };


  class OPENMS_GUI_DLLAPI FeatureLayer : public LayerDataBase
  {
public:
    /// Flags that determine which information is shown.
    enum FeatureLayerFlags
    {
      F_HULL,          ///< Features: Overall convex hull
      F_HULLS,         ///< Features: Convex hulls of single mass traces
      F_UNASSIGNED,    ///< Features: Unassigned peptide hits
      SIZE_OF_FLAGS
    };

    /// features
    typedef FeatureMap FeatureMapType;

    /// SharedPtr on features
    typedef boost::shared_ptr<FeatureMap> FeatureMapSharedPtrType;

    /// Actual state of each flag
    std::bitset<SIZE_OF_FLAGS> feature_layer_flags;

    /// Returns a const reference to the current feature data
    const FeatureMapSharedPtrType & getFeatureMap() const
    {
      return features_;
    }

    /// Returns a const reference to the current feature data
    FeatureMapSharedPtrType & getFeatureMap()
    {
      return features_;
    }

    /// Default constructor
    FeatureLayer() = delete;

    /// no Copy-ctor (should not be needed)
    FeatureLayer(const FeatureLayer& ld) = delete;

    /// no assignment operator (should not be needed)
    FeatureLayer& operator=(const FeatureLayer& ld) = delete;

    /// move Ctor
    FeatureLayer(FeatureLayer&& ld) = default;

    /// move assignment
    FeatureLayer& operator=(FeatureLayer&& ld) = default;

protected:
    /// feature data
    FeatureMapSharedPtrType features_;
  };


  class OPENMS_GUI_DLLAPI ConsensusLayer : public LayerDataBase
  {
public:
    /// Flags that determine which information is shown.
    enum ConsensusLayerFlags
    {
      C_ELEMENTS,      ///< Consensus features: Show elements
      SIZE_OF_FLAGS
    };

    /// Actual state of each flag
    std::bitset<SIZE_OF_FLAGS> consensus_layer_flags;

    /// consensus features
    typedef ConsensusMap ConsensusMapType;

    /// SharedPtr on consensus features
    typedef boost::shared_ptr<ConsensusMap> ConsensusMapSharedPtrType;

    /// Returns a const reference to the consensus feature data
    const ConsensusMapSharedPtrType & getConsensusMap() const
    {
      return consensus_map_;
    }

    /// Returns current consensus map (mutable)
    ConsensusMapSharedPtrType & getConsensusMap()
    {
      return consensus_map_;
    }

    /// Default constructor
    ConsensusLayer() = default;

    /// no Copy-ctor (should not be needed)
    ConsensusLayer(const ConsensusLayer& ld) = delete;

    /// no assignment operator (should not be needed)
    ConsensusLayer& operator=(const ConsensusLayer& ld) = delete;

    /// move Ctor
    ConsensusLayer(ConsensusLayer&& ld) = default;

    /// move assignment
    ConsensusLayer& operator=(ConsensusLayer&& ld) = default;
protected:
    /// consensus feature data
    ConsensusMapSharedPtrType consensus_map_;
  }

  class OPENMS_GUI_DLLAPI PeakLayer : public LayerDataBase
  {
public:
    /// Flags that determine which information is shown.
    enum Flags
    {
      P_PRECURSORS,    ///< Peaks: Mark precursor peaks of MS/MS scans
      P_PROJECTIONS,   ///< Peaks: Show projections
      I_PEPTIDEMZ,     ///< Identifications: m/z source
      I_LABELS,        ///< Identifications: Show labels (not sequences)
      SIZE_OF_FLAGS
    };

    /// Main data type (experiment)
    typedef PeakMap ExperimentType;

    /// SharedPtr on MSExperiment
    typedef boost::shared_ptr<ExperimentType> ExperimentSharedPtrType;

    typedef boost::shared_ptr<const ExperimentType> ConstExperimentSharedPtrType;

    /// SharedPtr on On-Disc MSExperiment
    typedef boost::shared_ptr<OnDiscMSExperiment> ODExperimentSharedPtrType;

    /**
    @brief Returns a const reference to the current in-memory peak data

    @note Depending on the caching strategy (on-disk or in-memory), all or some
    spectra may have zero size and contain only meta data since peak data is
    cached on disk.

    @note Do *not* use this function to access the current spectrum for the 1D view, use getCurrentSpectrum() instead.
    */
    const ConstExperimentSharedPtrType getPeakData() const;

    /**
    @brief Returns a mutable reference to the current in-memory peak data

    @note Depending on the caching strategy (on-disk or in-memory), all or some
    spectra may have zero size and contain only meta data since peak data is
    cached on disk.

    @note Do *not* use this function to access the current spectrum for the 1D view, use getCurrentSpectrum() instead.
    */
    const ExperimentSharedPtrType & getPeakDataMuteable() { return peak_map_; } 

    /**
    @brief Set the current in-memory peak data
    */
    void setPeakData(ExperimentSharedPtrType p)
    {
      peak_map_ = p;
      updateCache_();
    }

    /// Set the current on-disc data
    void setOnDiscPeakData(ODExperimentSharedPtrType p)
    {
      on_disc_peaks = p;
    }

    /// Returns a mutable reference to the on-disc data
    const ODExperimentSharedPtrType & getOnDiscPeakData() const
    {
      return on_disc_peaks;
    }

    /// Returns a mutable reference to the current chromatogram data
    const ExperimentSharedPtrType & getChromatogramData() const
    {
      return chromatogram_map_;
    }

    /// Returns a mutable reference to the current chromatogram data
    ExperimentSharedPtrType & getChromatogramData()
    {
      return chromatogram_map_;
    }

<<<<<<< HEAD
=======
    /// get annotation (e.g. to build a hierachical ID View)
    const OSWData& getChromatogramAnnotation()
    {
      return chrom_annotation_;
    }

    /// add annotation from an OSW sqlite file.
    void setChromatogramAnnotation(OSWData&& data)
    {
      chrom_annotation_ = std::move(data);
    }

    /// add peptide identifications to the layer
    /// Only supported for DT_PEAK, DT_FEATURE and DT_CONSENSUS.
    /// Will return false otherwise.
    bool annotate(const std::vector<PeptideIdentification>& identifications,
                  const std::vector<ProteinIdentification>& protein_identifications);


    /// Returns a const reference to the annotations of the current spectrum (1D view)
    const Annotations1DContainer & getCurrentAnnotations() const
    {
      return annotations_1d[current_spectrum_];
    }

    /// Returns a mutable reference to the annotations of the current spectrum (1D view)
    Annotations1DContainer & getCurrentAnnotations()
    {
      return annotations_1d[current_spectrum_];
    }

    /// Returns a const reference to the annotations of the current spectrum (1D view)
    const Annotations1DContainer & getAnnotations(Size spectrum_index) const
    {
      return annotations_1d[spectrum_index];
    }

    /// Returns a mutable reference to the annotations of the current spectrum (1D view)
    Annotations1DContainer & getAnnotations(Size spectrum_index)
    {
      return annotations_1d[spectrum_index];
    }

>>>>>>> 97367437
    /**
    @brief Returns a const reference to the current spectrum (1D view)

    @note Only use this function to access the current spectrum for the 1D view
    */
    const ExperimentType::SpectrumType & getCurrentSpectrum() const;

    void sortCurrentSpectrumByPosition()
    {
      cached_spectrum_.sortByPosition();
    }

    /// Returns a const-copy of the required spectrum which is guaranteed to be populated with raw data
    const ExperimentType::SpectrumType getSpectrum(Size spectrum_idx) const
    {
      if (spectrum_idx == current_spectrum_) return cached_spectrum_;

      if ((*peak_map_)[spectrum_idx].size() > 0)
      {
        return (*peak_map_)[spectrum_idx];
      }
      else if (!on_disc_peaks->empty())
      {
        return on_disc_peaks->getSpectrum(spectrum_idx);
      }
      return (*peak_map_)[spectrum_idx];
    }
      
    /// Get the index of the current spectrum (1D view)
    Size getCurrentSpectrumIndex() const
    {
      return current_spectrum_;
    }

    /// Set the index of the current spectrum (1D view)
    void setCurrentSpectrumIndex(Size index)
    {
      current_spectrum_ = index;
      updateCache_();
    }

    /// Check whether the current layer should be represented as ion mobility
    bool isIonMobilityData() const
    {
      return this->getPeakData()->size() > 0 &&
             this->getPeakData()->metaValueExists("is_ion_mobility") &&
             this->getPeakData()->getMetaValue("is_ion_mobility").toBool();
    }

    void labelAsIonMobilityData() const
    {
      peak_map_->setMetaValue("is_ion_mobility", "true");
    }

    /// Check whether the current layer contains DIA (SWATH-MS) data
    bool isDIAData() const
    {
      return this->getPeakData()->size() > 0 &&
             this->getPeakData()->metaValueExists("is_dia_data") &&
             this->getPeakData()->getMetaValue("is_dia_data").toBool();
    }

    /// Label the current layer as DIA (SWATH-MS) data
    void labelAsDIAData()
    {
      peak_map_->setMetaValue("is_dia_data", "true");
    }

    /**
    @brief Check whether the current layer is a chromatogram
     
    This is needed because type will *not* distinguish properly between
    chromatogram and spectra data. This is due to the fact that we store 
    chromatograms for display in 1D in a data layer using MSSpectrum and 
    so the layer looks like PEAK data to tools. 
    */
    bool chromatogram_flag_set() const
    {
      return this->getPeakData()->size() > 0 &&
             this->getPeakData()->metaValueExists("is_chromatogram") &&
             this->getPeakData()->getMetaValue("is_chromatogram").toBool();
    }

    /// set the chromatogram flag
    void set_chromatogram_flag()
    {
      peak_map_->setMetaValue("is_chromatogram", "true");
    }

    /// remove the chromatogram flag
    void remove_chromatogram_flag()
    {
      if (this->chromatogram_flag_set())
      {
        peak_map_->removeMetaValue("is_chromatogram");
      }
    }

    /**
      * only applies to 1D View
      */
    /// Annotations of all spectra of the experiment (1D view)
    std::vector<Annotations1DContainer> annotations_1d;

    /// Peak colors of the currently shown spectrum
    std::vector<QColor> peak_colors_1d;
private:
    /// Update current cached spectrum for easy retrieval
    void updateCache_();

    /// updates the PeakAnnotations in the current PeptideHit with manually changed annotations
    void updatePeptideHitAnnotations_(PeptideHit& hit);

    /// peak data
    ExperimentSharedPtrType peak_map_;

    /// on disc peak data
    ODExperimentSharedPtrType on_disc_peaks;

    /// chromatogram data
    ExperimentSharedPtrType chromatogram_map_;

    /// Index of the current spectrum
    Size current_spectrum_;

    /// Current cached spectrum
    ExperimentType::SpectrumType cached_spectrum_;
  };


    LayerData() :
      flags(),
      visible(true),
      flipped(false),
      type(DT_UNKNOWN),
      name_(),
      filename(),
      peptides(),
      param(),
      gradient(),
      filters(),
      annotations_1d(),
      peak_colors_1d(),
      modifiable(false),
      modified(false),
      label(L_NONE),
      peptide_id_index(-1),
      peptide_hit_index(-1),
      current_spectrum_(0),
      cached_spectrum_()
    {
      annotations_1d.resize(1);
    }

    /// add peptide identifications to the layer
    /// Only supported for DT_PEAK, DT_FEATURE and DT_CONSENSUS.
    /// Will return false otherwise.
    bool annotate(const std::vector<PeptideIdentification>& identifications,
                  const std::vector<ProteinIdentification>& protein_identifications);

    /// Returns a const reference to the annotations of the current spectrum (1D view)
    const Annotations1DContainer & getCurrentAnnotations() const
    {
      return annotations_1d[current_spectrum_];
    }

    /// Returns a mutable reference to the annotations of the current spectrum (1D view)
    Annotations1DContainer & getCurrentAnnotations()
    {
      return annotations_1d[current_spectrum_];
    }

    /// Returns a const reference to the annotations of the current spectrum (1D view)
    const Annotations1DContainer & getAnnotations(Size spectrum_index) const
    {
      return annotations_1d[spectrum_index];
    }

    /// Returns a mutable reference to the annotations of the current spectrum (1D view)
    Annotations1DContainer & getAnnotations(Size spectrum_index)
    {
      return annotations_1d[spectrum_index];
    }
    
    /// updates the PeakAnnotations in the current PeptideHit with manually changed annotations
    /// if no PeptideIdentification or PeptideHit for the spectrum exist, it is generated
    void synchronizePeakAnnotations();

    /// remove peak annotations in the given list from the currently active PeptideHit
    void removePeakAnnotationsFromPeptideHit(const std::vector<Annotation1DItem*>& selected_annotations);

    /// if this layer is flipped (1d mirror view)
    bool flipped;

public:
    /// peptide identifications
    std::vector<PeptideIdentification> peptides;

    /// Layer parameters
    Param param;

    /// Gradient for 2D and 3D views
    MultiGradient gradient;

    /// Label type
    LabelType label;

    /// Selected peptide id and hit index (-1 if none is selected)
    int peptide_id_index;
    int peptide_hit_index;

<<<<<<< HEAD
=======
    /// get name augmented with attributes, e.g. [flipped], or '*' if modified
    String getDecoratedName() const;

private:
    /// Update current cached spectrum for easy retrieval
    void updateCache_();

    /// updates the PeakAnnotations in the current PeptideHit with manually changed annotations
    void updatePeptideHitAnnotations_(PeptideHit& hit);

    /// feature data
    FeatureMapSharedPtrType features_;

    /// consensus feature data
    ConsensusMapSharedPtrType consensus_map_;

    /// peak data
    ExperimentSharedPtrType peak_map_;

    /// on disc peak data
    ODExperimentSharedPtrType on_disc_peaks;

    /// chromatogram data
    ExperimentSharedPtrType chromatogram_map_;

    /// Chromatogram annotation data
    OSWData chrom_annotation_;

    /// Index of the current spectrum
    Size current_spectrum_;

    /// Current cached spectrum
    ExperimentType::SpectrumType cached_spectrum_;
>>>>>>> 97367437
  };

  /// A base class to annotate layers of specific types with (identification) data
  class LayerAnnotatorBase
  {
    public:
      /**
        @brief C'tor with params
        
        @param supported_types Which identification data types are allowed to be opened by the user in annotate()
        @param file_dialog_text The header text of the file dialog shown to the user
      **/
      LayerAnnotatorBase(const FileTypes::FileTypeList& supported_types, const String& file_dialog_text);
      
      /// Annotates a @p layer, writing messages to @p log and showing QMessageBoxes on errors.
      /// The input file is selected via a file-dialog which is opened with @p current_path as initial path.
      /// The filetype is checked to be one of the supported_types_ before the annotateWorker_ function is called
      /// as implemented by the derived classes
      bool annotate(LayerData& layer, LogWindow& log, const String& current_path) const;

    protected:
      /// abstract virtual worker function to annotate a layer using content from the @p filename
      /// returns true on success
      virtual bool annotateWorker_(LayerData& layer, const String& filename, LogWindow& log) const = 0;
      
      const FileTypes::FileTypeList supported_types_;
      const String file_dialog_text_;
  };

  /// Annotate a layer with PeptideIdentifications using Layer::annotate(pepIDs, protIDs).
  /// The ID data is loaded from a file selected by the user via a file-dialog.
  class LayerAnnotatorPeptideID
    : public LayerAnnotatorBase
  {
    public:
      LayerAnnotatorPeptideID()
       : LayerAnnotatorBase(std::vector<FileTypes::Type>{ FileTypes::IDXML, FileTypes::MZIDENTML },
                            "Select peptide identification data")
      {}

  protected:
    /// loads the ID data from @p filename and calls Layer::annotate.
    /// Always returns true (unless an exception is thrown from internal sub-functions)
    virtual bool annotateWorker_(LayerData& layer, const String& filename, LogWindow& log) const;
  };

  /// Annotate a layer with AccurateMassSearch results (from an AMS-featureXML file).
  /// The featuremap is loaded from a file selected by the user via a file-dialog.
  class LayerAnnotatorAMS
    : public LayerAnnotatorBase
  {
  public:
    LayerAnnotatorAMS()
      : LayerAnnotatorBase(std::vector<FileTypes::Type>{ FileTypes::FEATUREXML },
                           "Select AccurateMassSearch's featureXML file")
    {}

  protected:
    /// loads the featuremap from @p filename and calls Layer::annotate.
    /// Returns false if featureXML file was not created by AMS, and true otherwise (unless an exception is thrown from internal sub-functions)
    virtual bool annotateWorker_(LayerData& layer, const String& filename, LogWindow& log) const;
  };
  
  /// Annotate a chromatogram layer with ID data (from an OSW sqlite file as produced by OpenSwathWorkflow or pyProphet).
  /// The OSWData is loaded from a file selected by the user via a file-dialog.
  class LayerAnnotatorOSW
    : public LayerAnnotatorBase
  {
  public:
    LayerAnnotatorOSW()
      : LayerAnnotatorBase(std::vector<FileTypes::Type>{ FileTypes::OSW },
                           "Select OpenSwath/pyProphet output file")
    {}

  protected:
    /// loads the OSWData from @p filename and stores the data using Layer::setChromatogramAnnotation()
    /// Always returns true (unless an exception is thrown from internal sub-functions)
    virtual bool annotateWorker_(LayerData& layer, const String& filename, LogWindow& log) const;
  };

  /// Print the contents to a stream.
  OPENMS_GUI_DLLAPI std::ostream& operator<<(std::ostream & os, const LayerData & rhs);

} //namespace
<|MERGE_RESOLUTION|>--- conflicted
+++ resolved
@@ -165,26 +165,32 @@
     virtual float getMaxIntensity() const = 0;
 
     /// if this layer is visible
-    bool visible;
+    bool visible = true;
 
     /// data type (peak or feature data)
-    DataType type;
+    DataType type = DT_UNKNOWN;
 
     /// file name of the file the data comes from (if available)
     String filename;
 
     /// Filters to apply before painting
     DataFilters filters;
+
+    /// Layer parameters
+    Param param;
+
+    /// Label type
+    LabelType label = L_NONE; 
 
 protected:
     /// layer name
     String name_;
 
     /// Flag that indicates if the layer data can be modified (so far used for features only)
-    bool modifiable_;
+    bool modifiable_ = false;
 
     /// Flag that indicates that the layer data was modified since loading it
-    bool modified_;
+    bool modified_ = false;
     };
 
 
@@ -241,6 +247,37 @@
     FeatureMapSharedPtrType features_;
   };
 
+  class OPENMS_GUI_DLLAPI IdLayer : public LayerDataBase
+  {
+public:
+    /// Flags that determine which information is shown.
+    enum IdLayerFlags
+    {
+      C_ELEMENTS,      ///< TODO:
+      SIZE_OF_FLAGS
+    };
+
+    /// Actual state of each flag
+    std::bitset<SIZE_OF_FLAGS> id_layer_flags;
+
+    /// Default constructor
+    IdLayer() = default;
+
+    /// no Copy-ctor (should not be needed)
+    IdLayer(const IdLayer& ld) = delete;
+
+    /// no assignment operator (should not be needed)
+    IdLayer& operator=(const IdLayer& ld) = delete;
+
+    /// move Ctor
+    IdLayer(IdLayer&& ld) = default;
+
+    /// move assignment
+    IdLayer& operator=(IdLayer&& ld) = default;
+protected:
+    /// peptide identifications
+    std::vector<PeptideIdentification> peptides;
+  };
 
   class OPENMS_GUI_DLLAPI ConsensusLayer : public LayerDataBase
   {
@@ -290,11 +327,16 @@
 protected:
     /// consensus feature data
     ConsensusMapSharedPtrType consensus_map_;
-  }
+  };
 
   class OPENMS_GUI_DLLAPI PeakLayer : public LayerDataBase
   {
 public:
+    PeakLayer() 
+    {
+      annotations_1d.resize(1); 
+    }
+
     /// Flags that determine which information is shown.
     enum Flags
     {
@@ -371,8 +413,6 @@
       return chromatogram_map_;
     }
 
-<<<<<<< HEAD
-=======
     /// get annotation (e.g. to build a hierachical ID View)
     const OSWData& getChromatogramAnnotation()
     {
@@ -416,7 +456,7 @@
       return annotations_1d[spectrum_index];
     }
 
->>>>>>> 97367437
+
     /**
     @brief Returns a const reference to the current spectrum (1D view)
 
@@ -523,6 +563,17 @@
 
     /// Peak colors of the currently shown spectrum
     std::vector<QColor> peak_colors_1d;
+
+    /// updates the PeakAnnotations in the current PeptideHit with manually changed annotations
+    /// if no PeptideIdentification or PeptideHit for the spectrum exist, it is generated
+    void synchronizePeakAnnotations();
+
+    /// remove peak annotations in the given list from the currently active PeptideHit
+    void removePeakAnnotationsFromPeptideHit(const std::vector<Annotation1DItem*>& selected_annotations);
+
+    /// Gradient for 2D and 3D views
+    MultiGradient gradient;
+
 private:
     /// Update current cached spectrum for easy retrieval
     void updateCache_();
@@ -539,131 +590,21 @@
     /// chromatogram data
     ExperimentSharedPtrType chromatogram_map_;
 
+    /// Chromatogram annotation data
+    OSWData chrom_annotation_;
+
     /// Index of the current spectrum
-    Size current_spectrum_;
+    Size current_spectrum_ = 0;
 
     /// Current cached spectrum
     ExperimentType::SpectrumType cached_spectrum_;
-  };
-
-
-    LayerData() :
-      flags(),
-      visible(true),
-      flipped(false),
-      type(DT_UNKNOWN),
-      name_(),
-      filename(),
-      peptides(),
-      param(),
-      gradient(),
-      filters(),
-      annotations_1d(),
-      peak_colors_1d(),
-      modifiable(false),
-      modified(false),
-      label(L_NONE),
-      peptide_id_index(-1),
-      peptide_hit_index(-1),
-      current_spectrum_(0),
-      cached_spectrum_()
-    {
-      annotations_1d.resize(1);
-    }
-
-    /// add peptide identifications to the layer
-    /// Only supported for DT_PEAK, DT_FEATURE and DT_CONSENSUS.
-    /// Will return false otherwise.
-    bool annotate(const std::vector<PeptideIdentification>& identifications,
-                  const std::vector<ProteinIdentification>& protein_identifications);
-
-    /// Returns a const reference to the annotations of the current spectrum (1D view)
-    const Annotations1DContainer & getCurrentAnnotations() const
-    {
-      return annotations_1d[current_spectrum_];
-    }
-
-    /// Returns a mutable reference to the annotations of the current spectrum (1D view)
-    Annotations1DContainer & getCurrentAnnotations()
-    {
-      return annotations_1d[current_spectrum_];
-    }
-
-    /// Returns a const reference to the annotations of the current spectrum (1D view)
-    const Annotations1DContainer & getAnnotations(Size spectrum_index) const
-    {
-      return annotations_1d[spectrum_index];
-    }
-
-    /// Returns a mutable reference to the annotations of the current spectrum (1D view)
-    Annotations1DContainer & getAnnotations(Size spectrum_index)
-    {
-      return annotations_1d[spectrum_index];
-    }
-    
-    /// updates the PeakAnnotations in the current PeptideHit with manually changed annotations
-    /// if no PeptideIdentification or PeptideHit for the spectrum exist, it is generated
-    void synchronizePeakAnnotations();
-
-    /// remove peak annotations in the given list from the currently active PeptideHit
-    void removePeakAnnotationsFromPeptideHit(const std::vector<Annotation1DItem*>& selected_annotations);
+
+    /// Selected peptide id and hit index (-1 if none is selected)
+    int peptide_id_index = -1;
+    int peptide_hit_index = -1;
 
     /// if this layer is flipped (1d mirror view)
-    bool flipped;
-
-public:
-    /// peptide identifications
-    std::vector<PeptideIdentification> peptides;
-
-    /// Layer parameters
-    Param param;
-
-    /// Gradient for 2D and 3D views
-    MultiGradient gradient;
-
-    /// Label type
-    LabelType label;
-
-    /// Selected peptide id and hit index (-1 if none is selected)
-    int peptide_id_index;
-    int peptide_hit_index;
-
-<<<<<<< HEAD
-=======
-    /// get name augmented with attributes, e.g. [flipped], or '*' if modified
-    String getDecoratedName() const;
-
-private:
-    /// Update current cached spectrum for easy retrieval
-    void updateCache_();
-
-    /// updates the PeakAnnotations in the current PeptideHit with manually changed annotations
-    void updatePeptideHitAnnotations_(PeptideHit& hit);
-
-    /// feature data
-    FeatureMapSharedPtrType features_;
-
-    /// consensus feature data
-    ConsensusMapSharedPtrType consensus_map_;
-
-    /// peak data
-    ExperimentSharedPtrType peak_map_;
-
-    /// on disc peak data
-    ODExperimentSharedPtrType on_disc_peaks;
-
-    /// chromatogram data
-    ExperimentSharedPtrType chromatogram_map_;
-
-    /// Chromatogram annotation data
-    OSWData chrom_annotation_;
-
-    /// Index of the current spectrum
-    Size current_spectrum_;
-
-    /// Current cached spectrum
-    ExperimentType::SpectrumType cached_spectrum_;
->>>>>>> 97367437
+    bool flipped = false;
   };
 
   /// A base class to annotate layers of specific types with (identification) data
