--- conflicted
+++ resolved
@@ -20,7 +20,7 @@
 			<cvParam cvRef="MS" accession="MS:1000006" name="sample concentration" value="0" unitAccession="UO:0000175" unitName="gram per liter" unitCvRef="UO" />
 		</sample>
 	</sampleList>
-	<softwareList count="4">
+	<softwareList count="3">
 		<software id="so_in_0" version="" >
 			<cvParam cvRef="MS" accession="MS:1000799" name="custom unreleased software tool" value="" />
 		</software>
@@ -28,9 +28,6 @@
 			<cvParam cvRef="MS" accession="MS:1000799" name="custom unreleased software tool" value="" />
 		</software>
 		<software id="so_dp_sp_0_pm_0" version="" >
-			<cvParam cvRef="MS" accession="MS:1000799" name="custom unreleased software tool" value="" />
-		</software>
-		<software id="so_dp_sp_0_pm_1" version="" >
 			<cvParam cvRef="MS" accession="MS:1000799" name="custom unreleased software tool" value="" />
 		</software>
 	</softwareList>
@@ -42,24 +39,11 @@
 	</instrumentConfigurationList>
 	<dataProcessingList count="1">
 		<dataProcessing id="dp_sp_0">
-			<processingMethod order="0" softwareRef="so_default">
-				<cvParam cvRef="MS" accession="MS:1000544" name="Conversion to mzML" />
-				<userParam name="warning" type="xsd:string" value="fictional processing method used to fulfill format requirements" />
-			</processingMethod>
-		</dataProcessing>
-<<<<<<< HEAD
-		<dataProcessing id="dp_sp_0">
 			<processingMethod order="0" softwareRef="so_dp_sp_0_pm_0">
 				<cvParam cvRef="MS" accession="MS:1000544" name="Conversion to mzML" />
 				<userParam name="warning" type="xsd:string" value="fictional processing method used to fulfill format requirements"/>
 			</processingMethod>
-			<processingMethod order="0" softwareRef="so_dp_sp_0_pm_1">
-				<cvParam cvRef="MS" accession="MS:1000544" name="Conversion to mzML" />
-				<userParam name="warning" type="xsd:string" value="fictional processing method used to fulfill format requirements"/>
-			</processingMethod>
 		</dataProcessing>
-=======
->>>>>>> cfee7985
 	</dataProcessingList>
 	<run id="ru_0" defaultInstrumentConfigurationRef="ic_0" sampleRef="sa_0">
 		<chromatogramList count="5" defaultDataProcessingRef="dp_sp_0">
@@ -230,24 +214,13 @@
 </mzML>
 <indexList count="1">
 	<index name="chromatogram">
-<<<<<<< HEAD
-		<offset idRef="tr1">3964</offset>
-		<offset idRef="tr3">7336</offset>
-		<offset idRef="tr2">10369</offset>
-		<offset idRef="tr4">12916</offset>
-		<offset idRef="tr5">15463</offset>
+		<offset idRef="tr1">3193</offset>
+		<offset idRef="tr3">6565</offset>
+		<offset idRef="tr2">9598</offset>
+		<offset idRef="tr4">12145</offset>
+		<offset idRef="tr5">14692</offset>
 	</index>
 </indexList>
-<indexListOffset>18043</indexListOffset>
-=======
-		<offset idRef="tr1">3032</offset>
-		<offset idRef="tr3">6380</offset>
-		<offset idRef="tr2">9389</offset>
-		<offset idRef="tr4">11912</offset>
-		<offset idRef="tr5">14435</offset>
-	</index>
-</indexList>
-<indexListOffset>16991</indexListOffset>
->>>>>>> cfee7985
+<indexListOffset>17272</indexListOffset>
 <fileChecksum>0</fileChecksum>
 </indexedmzML>