--- conflicted
+++ resolved
@@ -115,18 +115,13 @@
 
    @note This tool aims to report a feature for every distinct peptide ion given in the @p id input. Currently no attempt is made to filter out false-positives (although this may be possible in post-processing based on the OpenSWATH scores). If only high-confidence peptide IDs are used, that come from the same LC-MS/MS run that is being quantified, this should not be a problem. However, if e.g. inferred IDs from different runs (see @ref TOPP_MapAlignerIdentification) are included, false-positive features with arbitrary intensities may result for peptides that cannot be detected in the present data.
 
-<<<<<<< HEAD
+   @note Currently mzIdentML (mzid) is not directly supported as an input/output format of this tool. Convert mzid files to/from idXML using @ref TOPP_IDFileConverter if necessary.
+
    <B>The command line parameters of this tool are:</B>
    @verbinclude TOPP_FeatureFinderIdentification.cli
-=======
-        @note Currently mzIdentML (mzid) is not directly supported as an input/output format of this tool. Convert mzid files to/from idXML using @ref TOPP_IDFileConverter if necessary.
-
-        <B>The command line parameters of this tool are:</B>
-        @verbinclude TOPP_FeatureFinderIdentification.cli
-        <B>INI file documentation of this tool:</B>
-        @htmlinclude TOPP_FeatureFinderIdentification.html
-
->>>>>>> 175ee76d
+   <B>INI file documentation of this tool:</B>
+   @htmlinclude TOPP_FeatureFinderIdentification.html
+
 */
 
 // We do not want this class to show up in the docu:
