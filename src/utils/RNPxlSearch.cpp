--- conflicted
+++ resolved
@@ -379,7 +379,7 @@
 		- 1.788 * (  301.0 * ah.err - 1.771)
 		- 1.292 * (240.825 * ah.pl_err - 1.323)
 		+ 2.324 * static_cast<int>(isXL);
-	/*
+	/* old version
 	return 
 	  2.493
 	  + 7.239 * (0.058 * ah.total_loss_score - 0.900)
@@ -2102,13 +2102,8 @@
                                              precursor_sub_score,
                                              a_ion_sub_score);
 
-<<<<<<< HEAD
                     // bad score, likely wihout any single matching peak
                     if (score < 0.1) { continue; }
-=======
-					// no good hit
-					if (score < 0.001) { continue; }
->>>>>>> 775b0dfb
 
                     scorePartialLossFragments_(exp_spectrum,
                                                fragment_mass_tolerance, fragment_mass_tolerance_unit_ppm,
@@ -2118,10 +2113,6 @@
                                                marker_ions_sub_score,
                                                plss_MIC, plss_err, plss_Morph);
 
-<<<<<<< HEAD
-
-=======
->>>>>>> 775b0dfb
                     // add peptide hit
                     AnnotatedHit ah;
                     ah.sequence = *cit; // copy StringView
@@ -2146,8 +2137,8 @@
                     ah.rna_mod_index = rna_mod_index;
                     ah.isotope_error = isotope_error;
 
-					// combined score
-					ah.score = RNPxlSearch::calculateCombinedScore(ah, true);
+                    // combined score
+                    ah.score = RNPxlSearch::calculateCombinedScore(ah, true);
 
 #ifdef DEBUG_RNPXLSEARCH
                     LOG_DEBUG << "best score in pre-score: " << score << endl;
@@ -3092,4 +3083,3 @@
   RNPxlSearch tool;
   return tool.main(argc, argv);
 }
-
